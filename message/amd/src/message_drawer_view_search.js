// This file is part of Moodle - http://moodle.org/
//
// Moodle is free software: you can redistribute it and/or modify
// it under the terms of the GNU General Public License as published by
// the Free Software Foundation, either version 3 of the License, or
// (at your option) any later version.
//
// Moodle is distributed in the hope that it will be useful,
// but WITHOUT ANY WARRANTY; without even the implied warranty of
// MERCHANTABILITY or FITNESS FOR A PARTICULAR PURPOSE.  See the
// GNU General Public License for more details.
//
// You should have received a copy of the GNU General Public License
// along with Moodle.  If not, see <http://www.gnu.org/licenses/>.

/**
 * Controls the search page of the message drawer.
 *
 * @module     core_message/message_drawer_view_search
 * @copyright  2018 Ryan Wyllie <ryan@moodle.com>
 * @license    http://www.gnu.org/copyleft/gpl.html GNU GPL v3 or later
 */
define(
[
    'jquery',
    'core/custom_interaction_events',
    'core/notification',
    'core/pubsub',
    'core/str',
    'core/templates',
    'core_message/message_repository',
    'core_message/message_drawer_events',
],
function(
    $,
    CustomEvents,
    Notification,
    PubSub,
    Str,
    Templates,
    Repository,
    Events
) {

    var MESSAGE_SEARCH_LIMIT = 50;
    var USERS_SEARCH_LIMIT = 50;
    var USERS_INITIAL_SEARCH_LIMIT = 3;

    var SELECTORS = {
        BLOCK_ICON_CONTAINER: '[data-region="block-icon-container"]',
        CANCEL_SEARCH_BUTTON: '[data-action="cancel-search"]',
        CONTACTS_CONTAINER: '[data-region="contacts-container"]',
        CONTACTS_LIST: '[data-region="contacts-container"] [data-region="list"]',
        EMPTY_MESSAGE_CONTAINER: '[data-region="empty-message-container"]',
        LIST: '[data-region="list"]',
        LOADING_ICON_CONTAINER: '[data-region="loading-icon-container"]',
        LOADING_PLACEHOLDER: '[data-region="loading-placeholder"]',
        MESSAGES_LIST: '[data-region="messages-container"] [data-region="list"]',
        MESSAGES_CONTAINER: '[data-region="messages-container"]',
        NON_CONTACTS_CONTAINER: '[data-region="non-contacts-container"]',
        NON_CONTACTS_LIST: '[data-region="non-contacts-container"] [data-region="list"]',
        SEARCH_ICON_CONTAINER: '[data-region="search-icon-container"]',
        SEARCH_ACTION: '[data-action="search"]',
        SEARCH_INPUT: '[data-region="search-input"]',
        SEARCH_RESULTS_CONTAINER: '[data-region="search-results-container"]',
        LOAD_MORE_USERS: '[data-action="load-more-users"]',
        LOAD_MORE_MESSAGES: '[data-action="load-more-messages"]',
        BUTTON_TEXT: '[data-region="button-text"]',
        NO_RESULTS_CONTAINTER: '[data-region="no-results-container"]',
        ALL_CONTACTS_CONTAINER: '[data-region="all-contacts-container"]'
    };

    var TEMPLATES = {
        CONTACTS_LIST: 'core_message/message_drawer_contacts_list',
        NON_CONTACTS_LIST: 'core_message/message_drawer_non_contacts_list',
        MESSAGES_LIST: 'core_message/message_drawer_messages_list'
    };

    /**
     * Get the logged in user id.
     *
     * @param  {Object} body Search body container element.
     * @return {Number} User id.
     */
    var getLoggedInUserId = function(body) {
        return body.attr('data-user-id');
    };

    /**
     * Show the no messages container element.
     *
     * @param  {Object} body Search body container element.
     * @return {Object} No messages container element.
     */
    var getEmptyMessageContainer = function(body) {
        return body.find(SELECTORS.EMPTY_MESSAGE_CONTAINER);
    };

    /**
     * Get the search loading icon.
     *
     * @param  {Object} header Search header container element.
     * @return {Object} Loading icon element.
     */
    var getLoadingIconContainer = function(header) {
        return header.find(SELECTORS.LOADING_ICON_CONTAINER);
    };

    /**
     * Get the loading container element.
     *
     * @param  {Object} body Search body container element.
     * @return {Object} Loading container element.
     */
    var getLoadingPlaceholder = function(body) {
        return body.find(SELECTORS.LOADING_PLACEHOLDER);
    };

    /**
     * Get the search icon container.
     *
     * @param  {Object} header Search header container element.
     * @return {Object} Search icon container.
     */
    var getSearchIconContainer = function(header) {
        return header.find(SELECTORS.SEARCH_ICON_CONTAINER);
    };

    /**
     * Get the search input container.
     *
     * @param  {Object} header Search header container element.
     * @return {Object} Search input container.
     */
    var getSearchInput = function(header) {
        return header.find(SELECTORS.SEARCH_INPUT);
    };

    /**
     * Get the search results container.
     *
     * @param  {Object} body Search body container element.
     * @return {Object} Search results container.
     */
    var getSearchResultsContainer = function(body) {
        return body.find(SELECTORS.SEARCH_RESULTS_CONTAINER);
    };

    /**
     * Get the search contacts container.
     *
     * @param  {Object} body Search body container element.
     * @return {Object} Search contacts container.
     */
    var getContactsContainer = function(body) {
        return body.find(SELECTORS.CONTACTS_CONTAINER);
    };

    /**
     * Get the search non contacts container.
     *
     * @param  {Object} body Search body container element.
     * @return {Object} Search non contacts container.
     */
    var getNonContactsContainer = function(body) {
        return body.find(SELECTORS.NON_CONTACTS_CONTAINER);
    };

    /**
     * Get the search messages container.
     *
     * @param  {Object} body Search body container element.
     * @return {Object} Search messages container.
     */
    var getMessagesContainer = function(body) {
        return body.find(SELECTORS.MESSAGES_CONTAINER);
    };


    /**
     * Show the messages empty container.
     *
     * @param {Object} body Search body container element.
     */
    var showEmptyMessage = function(body) {
        getEmptyMessageContainer(body).removeClass('hidden');
    };

    /**
     * Hide the messages empty container.
     *
     * @param {Object} body Search body container element.
     */
    var hideEmptyMessage = function(body) {
        getEmptyMessageContainer(body).addClass('hidden');
    };


    /**
     * Show the loading icon.
     *
     * @param {Object} header Search header container element.
     */
    var showLoadingIcon = function(header) {
        getLoadingIconContainer(header).removeClass('hidden');
    };

    /**
     * Hide the loading icon.
     *
     * @param {Object} header Search header container element.
     */
    var hideLoadingIcon = function(header) {
        getLoadingIconContainer(header).addClass('hidden');
    };

    /**
     * Show loading placeholder.
     *
     * @param {Object} body Search body container element.
     */
    var showLoadingPlaceholder = function(body) {
        getLoadingPlaceholder(body).removeClass('hidden');
    };

    /**
     * Hide loading placeholder.
     *
     * @param {Object} body Search body container element.
     */
    var hideLoadingPlaceholder = function(body) {
        getLoadingPlaceholder(body).addClass('hidden');
    };

    /**
     * Show search icon.
     *
     * @param {Object} header Search header container element.
     */
    var showSearchIcon = function(header) {
        getSearchIconContainer(header).removeClass('hidden');
    };

    /**
     * Hide search icon.
     *
     * @param {Object} header Search header container element.
     */
    var hideSearchIcon = function(header) {
        getSearchIconContainer(header).addClass('hidden');
    };

    /**
     * Show search results.
     *
     * @param {Object} body Search body container element.
     */
    var showSearchResults = function(body) {
        getSearchResultsContainer(body).removeClass('hidden');
    };

    /**
     * Hide search results.
     *
     * @param {Object} body Search body container element.
     */
    var hideSearchResults = function(body) {
        getSearchResultsContainer(body).addClass('hidden');
    };

    /**
     * Show the no search results message.
     *
     * @param {Object} body Search body container element.
     */
    var showNoSearchResults = function(body) {
        var container = getSearchResultsContainer(body);
        container.find(SELECTORS.ALL_CONTACTS_CONTAINER).addClass('hidden');
        container.find(SELECTORS.MESSAGES_CONTAINER).addClass('hidden');
        container.find(SELECTORS.NO_RESULTS_CONTAINTER).removeClass('hidden');
    };

    /**
     * Hide the no search results message.
     *
     * @param {Object} body Search body container element.
     */
    var hideNoSearchResults = function(body) {
        var container = getSearchResultsContainer(body);
        container.find(SELECTORS.ALL_CONTACTS_CONTAINER).removeClass('hidden');
        container.find(SELECTORS.MESSAGES_CONTAINER).removeClass('hidden');
        container.find(SELECTORS.NO_RESULTS_CONTAINTER).addClass('hidden');
    };

    /**
     * Show the whole contacts results area.
     *
     * @param {Object} body Search body container element.
     */
    var showAllContactsSearchResults = function(body) {
        var container = getSearchResultsContainer(body);
        container.find(SELECTORS.ALL_CONTACTS_CONTAINER).removeClass('hidden');
    };

    /**
     * Hide the whole contacts results area.
     *
     * @param {Object} body Search body container element.
     */
    var hideAllContactsSearchResults = function(body) {
        var container = getSearchResultsContainer(body);
        container.find(SELECTORS.ALL_CONTACTS_CONTAINER).addClass('hidden');
    };

    /**
     * Show the contacts results.
     *
     * @param {Object} body Search body container element.
     */
    var showContactsSearchResults = function(body) {
        var container = getSearchResultsContainer(body);
        container.find(SELECTORS.CONTACTS_CONTAINER).removeClass('hidden');
    };

    /**
     * Hide the contacts results.
     *
     * @param {Object} body Search body container element.
     */
    var hideContactsSearchResults = function(body) {
        var container = getSearchResultsContainer(body);
        container.find(SELECTORS.CONTACTS_CONTAINER).addClass('hidden');
    };

    /**
     * Show the non contacts results.
     *
     * @param {Object} body Search body container element.
     */
    var showNonContactsSearchResults = function(body) {
        var container = getSearchResultsContainer(body);
        container.find(SELECTORS.NON_CONTACTS_CONTAINER).removeClass('hidden');
    };

    /**
     * Hide the non contacts results.
     *
     * @param {Object} body Search body container element.
     */
    var hideNonContactsSearchResults = function(body) {
        var container = getSearchResultsContainer(body);
        container.find(SELECTORS.NON_CONTACTS_CONTAINER).addClass('hidden');
    };

    /**
     * Show the messages results.
     *
     * @param {Object} body Search body container element.
     */
    var showMessagesSearchResults = function(body) {
        var container = getSearchResultsContainer(body);
        container.find(SELECTORS.MESSAGES_CONTAINER).removeClass('hidden');
    };

    /**
     * Hide the messages results.
     *
     * @param {Object} body Search body container element.
     */
    var hideMessagesSearchResults = function(body) {
        var container = getSearchResultsContainer(body);
        container.find(SELECTORS.MESSAGES_CONTAINER).addClass('hidden');
    };

    /**
     * Disable the search input.
     *
     * @param {Object} header Search header container element.
     */
    var disableSearchInput = function(header) {
        getSearchInput(header).prop('disabled', true);
    };

    /**
     * Enable the search input.
     *
     * @param {Object} header Search header container element.
     */
    var enableSearchInput = function(header) {
        getSearchInput(header).prop('disabled', false);
    };

    /**
     * Clear the search input.
     *
     * @param {Object} header Search header container element.
     */
    var clearSearchInput = function(header) {
        getSearchInput(header).val('');
    };

    /**
     * Clear all search results
     *
     * @param {Object} body Search body container element.
     */
    var clearAllSearchResults = function(body) {
        body.find(SELECTORS.CONTACTS_LIST).empty();
        body.find(SELECTORS.NON_CONTACTS_LIST).empty();
        body.find(SELECTORS.MESSAGES_LIST).empty();
        hideNoSearchResults(body);
        showAllContactsSearchResults(body);
        showContactsSearchResults(body);
        showNonContactsSearchResults(body);
        showMessagesSearchResults(body);
        showLoadMoreUsersButton(body);
        showLoadMoreMessagesButton(body);
    };

    /**
     * Update the body and header to indicate the search is loading.
     *
     * @param {Object} header Search header container element.
     * @param {Object} body Search body container element.
     */
    var startLoading = function(header, body) {
        hideSearchIcon(header);
        hideEmptyMessage(body);
        hideSearchResults(body);
        showLoadingIcon(header);
        showLoadingPlaceholder(body);
        disableSearchInput(header);
    };

    /**
     * Update the body and header to indicate the search has stopped loading.
     *
     * @param {Object} header Search header container element.
     * @param {Object} body Search body container element.
     */
    var stopLoading = function(header, body) {
        showSearchIcon(header);
        hideEmptyMessage(body);
        showSearchResults(body);
        hideLoadingIcon(header);
        hideLoadingPlaceholder(body);
        enableSearchInput(header);
    };

    /**
     * Show the more users loading icon.
     *
     * @param {Object} root The more users container element.
     */
    var showUsersLoadingIcon = function(root) {
        var button = root.find(SELECTORS.LOAD_MORE_USERS);
        button.prop('disabled', true);
        button.find(SELECTORS.BUTTON_TEXT).addClass('hidden');
        button.find(SELECTORS.LOADING_ICON_CONTAINER).removeClass('hidden');
    };

    /**
     * Hide the more users loading icon.
     *
     * @param {Object} root The more users container element.
     */
    var hideUsersLoadingIcon = function(root) {
        var button = root.find(SELECTORS.LOAD_MORE_USERS);
        button.prop('disabled', false);
        button.find(SELECTORS.BUTTON_TEXT).removeClass('hidden');
        button.find(SELECTORS.LOADING_ICON_CONTAINER).addClass('hidden');
    };

    /**
     * Show the load more users button.
     *
     * @param {Object} root The users container element.
     */
    var showLoadMoreUsersButton = function(root) {
        root.find(SELECTORS.LOAD_MORE_USERS).removeClass('hidden');
    };

    /**
     * Hide the load more users button.
     *
     * @param {Object} root The users container element.
     */
    var hideLoadMoreUsersButton = function(root) {
        root.find(SELECTORS.LOAD_MORE_USERS).addClass('hidden');
    };

    /**
     * Show the messages are loading icon.
     *
     * @param {Object} root Messages root element.
     */
    var showMessagesLoadingIcon = function(root) {
        var button = root.find(SELECTORS.LOAD_MORE_MESSAGES);
        button.prop('disabled', true);
        button.find(SELECTORS.BUTTON_TEXT).addClass('hidden');
        button.find(SELECTORS.LOADING_ICON_CONTAINER).removeClass('hidden');
    };

    /**
     * Hide the messages are loading icon.
     *
     * @param {Object} root Messages root element.
     */
    var hideMessagesLoadingIcon = function(root) {
        var button = root.find(SELECTORS.LOAD_MORE_MESSAGES);
        button.prop('disabled', false);
        button.find(SELECTORS.BUTTON_TEXT).removeClass('hidden');
        button.find(SELECTORS.LOADING_ICON_CONTAINER).addClass('hidden');
    };

    /**
     * Show the load more messages button.
     *
     * @param  {Object} root The messages container element.
     */
    var showLoadMoreMessagesButton = function(root) {
        root.find(SELECTORS.LOAD_MORE_MESSAGES).removeClass('hidden');
    };

    /**
     * Hide the load more messages button.
     *
     * @param  {Object} root The messages container element.
     */
    var hideLoadMoreMessagesButton = function(root) {
        root.find(SELECTORS.LOAD_MORE_MESSAGES).addClass('hidden');
    };

    /**
     * Find a contact in the search results.
     *
     * @param  {Object} root Search results container element.
     * @param  {Number} userId User id.
     * @return {Object} User container element.
     */
    var findContact = function(root, userId) {
        return root.find('[data-contact-user-id="' + userId + '"]');
    };

    /**
     * Add a contact to the search results.
     *
     * @param {Object} root Search results container.
     * @param {Object} contact User in contacts list.
     */
    var addContact = function(root, contact) {
        var nonContactsContainer = getNonContactsContainer(root);
        var nonContact = findContact(nonContactsContainer, contact.userid);

        if (nonContact.length) {
            nonContact.remove();
            var contactsContainer = getContactsContainer(root);
            contactsContainer.removeClass('hidden');
            contactsContainer.find(SELECTORS.LIST).append(nonContact);
        }

        if (!nonContactsContainer.find(SELECTORS.LIST).children().length) {
            nonContactsContainer.addClass('hidden');
        }
    };

    /**
     * Remove a contact from the contacts results.
     *
     * @param {Object} root Search results container.
     * @param {Object} userId Contact user id.
     */
    var removeContact = function(root, userId) {
        var contactsContainer = getContactsContainer(root);
        var contact = findContact(contactsContainer, userId);

        if (contact.length) {
            contact.remove();
            var nonContactsContainer = getNonContactsContainer(root);
            nonContactsContainer.removeClass('hidden');
            nonContactsContainer.find(SELECTORS.LIST).append(contact);
        }

        if (!contactsContainer.find(SELECTORS.LIST).children().length) {
            contactsContainer.addClass('hidden');
        }
    };

    /**
     * Show the contact is blocked icon.
     *
     * @param {Object} root Search results container.
     * @param {Object} userId Contact user id.
     */
    var blockContact = function(root, userId) {
        var contact = findContact(root, userId);
        if (contact.length) {
            contact.find(SELECTORS.BLOCK_ICON_CONTAINER).removeClass('hidden');
        }
    };

    /**
     * Hide the contact is blocked icon.
     *
     * @param {Object} root Search results container.
     * @param {Object} userId Contact user id.
     */
    var unblockContact = function(root, userId) {
        var contact = findContact(root, userId);
        if (contact.length) {
            contact.find(SELECTORS.BLOCK_ICON_CONTAINER).addClass('hidden');
        }
    };

    /**
     * Highlight words in search results.
     *
     * @param  {String} content HTML to search.
     * @param  {String} searchText Search text.
     * @return {String} searchText with search wrapped in matchtext span.
     */
    var highlightSearch = function(content, searchText) {
        if (!content) {
            return '';
        }
        var regex = new RegExp('(' + searchText + ')', 'gi');
        return content.replace(regex, '<span class="matchtext">$1</span>');
    };


    /**
     * Render contacts in the contacts search results.
     *
     * @param {Object} root Search results container.
     * @param {Array} contacts List of contacts.
     * @return {Promise} Renderer promise.
     */
    var renderContacts = function(root, contacts) {
        var container = getContactsContainer(root);
        var frompanel = root.attr('data-in-panel');
        var list = container.find(SELECTORS.LIST);

        return Templates.render(TEMPLATES.CONTACTS_LIST, {contacts: contacts, frompanel: frompanel})
            .then(function(html) {
                list.append(html);
                return html;
            });
    };

    /**
     * Render non contacts in the contacts search results.
     *
     * @param {Object} root Search results container.
     * @param {Array} nonContacts List of non contacts.
     * @return {Promise} Renderer promise.
     */
    var renderNonContacts = function(root, nonContacts) {
        var container = getNonContactsContainer(root);
        var frompanel = root.attr('data-in-panel');
        var list = container.find(SELECTORS.LIST);

        return Templates.render(TEMPLATES.NON_CONTACTS_LIST, {noncontacts: nonContacts, frompanel: frompanel})
            .then(function(html) {
                list.append(html);
                return html;
            });
    };

    /**
     * Render messages in the messages search results.
     *
     * @param {Object} root Search results container.
     * @param {Array} messages List of messages.
     * @return {Promise} Renderer promise.
     */
    var renderMessages = function(root, messages) {
        var container = getMessagesContainer(root);
        var frompanel = root.attr('data-in-panel');
        var list = container.find(SELECTORS.LIST);

        return Templates.render(TEMPLATES.MESSAGES_LIST, {messages: messages, frompanel: frompanel})
            .then(function(html) {
                list.append(html);
                return html;
            });
    };

    /**
     * Load more users from the repository and render the results into the users search results.
     *
     * @param  {Object} root Search results container.
     * @param  {Number} loggedInUserId Current logged in user.
     * @param  {String} text Search text.
     * @param  {Number} limit Number of users to get.
     * @param  {Number} offset Load users from
     * @return {Object} jQuery promise
     */
    var loadMoreUsers = function(root, loggedInUserId, text, limit, offset) {
        var loadedAll = false;
        showUsersLoadingIcon(root);

        return Repository.searchUsers(loggedInUserId, text, limit + 1, offset)
            .then(function(results) {
                var contacts = results.contacts;
                var noncontacts = results.noncontacts;

                if (contacts.length <= limit && noncontacts.length <= limit) {
                    loadedAll = true;
                    return {
                        contacts: contacts,
                        noncontacts: noncontacts
                    };
                } else {
                    return {
                        contacts: contacts.slice(0, limit),
                        noncontacts: noncontacts.slice(0, limit)
                    };
                }
            })
            .then(function(results) {
                var contactsCount = results.contacts.length;
                var nonContactsCount = results.noncontacts.length;

                if (contactsCount) {
                    results.contacts.forEach(function(contact) {
                        contact.highlight = highlightSearch(contact.fullname, text);
                    });
                }

                if (nonContactsCount) {
                    results.noncontacts.forEach(function(contact) {
                        contact.highlight = highlightSearch(contact.fullname, text);
                    });
                }

                return $.when(
                    contactsCount ? renderContacts(root, results.contacts) : true,
                    nonContactsCount ? renderNonContacts(root, results.noncontacts) : true
                )
                .then(function() {
                    return {
                        contactsCount: contactsCount,
                        nonContactsCount: nonContactsCount
                    };
                });
            })
            .then(function(counts) {
                hideUsersLoadingIcon(root);

                if (loadedAll) {
                    hideLoadMoreUsersButton(root);
                }

                return counts;
            })
            .catch(function(error) {
                hideUsersLoadingIcon(root);
                // Rethrow error for other handlers.
                throw error;
            });
    };

    /**
     * Load more messages from the repository and render the results into the messages search results.
     *
     * @param  {Object} root Search results container.
     * @param  {Number} loggedInUserId Current logged in user.
     * @param  {String} text Search text.
     * @param  {Number} limit Number of messages to get.
     * @param  {Number} offset Load messages from
     * @return {Object} jQuery promise
     */
    var loadMoreMessages = function(root, loggedInUserId, text, limit, offset) {
        var loadedAll = false;
        showMessagesLoadingIcon(root);

        return Repository.searchMessages(loggedInUserId, text, limit + 1, offset)
            .then(function(results) {
                var messages = results.contacts;

                if (messages.length <= limit) {
                    loadedAll = true;
                    return messages;
                } else {
                    return messages.slice(0, limit);
                }
            })
            .then(function(messages) {
                if (messages.length) {
                    messages.forEach(function(message) {
                        message.lastmessage = highlightSearch(message.lastmessage, text);
                    });
                    return renderMessages(root, messages)
                        .then(function() {
                            return messages.length;
                        });
                } else {
                    return messages.length;
                }
            })
            .then(function(count) {
                hideMessagesLoadingIcon(root);

                if (loadedAll) {
                    hideLoadMoreMessagesButton(root);
                }

                return count;
            })
            .catch(function(error) {
                hideMessagesLoadingIcon(root);
                // Rethrow error for other handlers.
                throw error;
            });
    };

    /**
     * Search for users and messages.
     *
     * @param {Object} header Search header container element.
     * @param {Object} body Search body container element.
     * @param {String} searchText Search text.
     * @param {Number} usersLimit The users limit.
     * @param {Number} usersOffset The users offset.
     * @param {Number} messagesLimit The message limit.
     * @param {Number} messagesOffset The message offset.
     * @return {Object} jQuery promise
     */
    var search = function(header, body, searchText, usersLimit, usersOffset, messagesLimit, messagesOffset) {
        var loggedInUserId = getLoggedInUserId(body);
        startLoading(header, body);
        clearAllSearchResults(body);

        return $.when(
            loadMoreUsers(body, loggedInUserId, searchText, usersLimit, usersOffset),
            loadMoreMessages(body, loggedInUserId, searchText, messagesLimit, messagesOffset)
        )
        .then(function(userCounts, messagesCount) {
            var contactsCount = userCounts.contactsCount;
            var nonContactsCount = userCounts.nonContactsCount;

            stopLoading(header, body);

            if (!contactsCount && !nonContactsCount && !messagesCount) {
                showNoSearchResults(body);
            } else {
                if (!contactsCount && !nonContactsCount) {
                    hideAllContactsSearchResults(body);
                } else {
                    if (!contactsCount) {
                        hideContactsSearchResults(body);
                    }

                    if (!nonContactsCount) {
                        hideNonContactsSearchResults(body);
                    }
                }

                if (!messagesCount) {
                    hideMessagesSearchResults(body);
                }
            }

            return;
        });
    };


    /**
     * Listen to and handle events for searching.
     *
     * @param {Object} header Search header container element.
     * @param {Object} body Search body container element.
     */
    var registerEventListeners = function(header, body) {
        var loggedInUserId = getLoggedInUserId(body);
        var searchInput = getSearchInput(header);
        var searchText = '';
        var messagesOffset = 0;
        var usersOffset = 0;

        var searchEventHandler = function(e, data) {
            searchText = searchInput.val().trim();

            if (searchText !== '') {
                messagesOffset = 0;
                usersOffset = 0;
                search(
                    header,
                    body,
                    searchText,
                    USERS_INITIAL_SEARCH_LIMIT,
                    usersOffset,
                    MESSAGE_SEARCH_LIMIT,
                    messagesOffset
                )
                .then(function() {
                    searchInput.focus();
                    usersOffset = usersOffset + USERS_INITIAL_SEARCH_LIMIT;
                    messagesOffset = messagesOffset + MESSAGE_SEARCH_LIMIT;
                    return;
                })
                .catch(Notification.exception);
            }

            data.originalEvent.preventDefault();
        };

        CustomEvents.define(searchInput, [CustomEvents.events.enter]);
        CustomEvents.define(header, [CustomEvents.events.activate]);
        CustomEvents.define(body, [CustomEvents.events.activate]);

        searchInput.on(CustomEvents.events.enter, searchEventHandler);

        header.on(CustomEvents.events.activate, SELECTORS.SEARCH_ACTION, searchEventHandler);

        body.on(CustomEvents.events.activate, SELECTORS.LOAD_MORE_MESSAGES, function(e, data) {
            if (searchText !== '') {
                loadMoreMessages(body, loggedInUserId, searchText, MESSAGE_SEARCH_LIMIT, messagesOffset)
                    .then(function() {
                        messagesOffset = messagesOffset + MESSAGE_SEARCH_LIMIT;
                        return;
                    })
                    .catch(Notification.exception);
            }
            data.originalEvent.preventDefault();
        });

        body.on(CustomEvents.events.activate, SELECTORS.LOAD_MORE_USERS, function(e, data) {
            if (searchText !== '') {
                loadMoreUsers(body, loggedInUserId, searchText, USERS_SEARCH_LIMIT, usersOffset)
                    .then(function() {
                        usersOffset = usersOffset + USERS_SEARCH_LIMIT;
                        return;
                    })
                    .catch(Notification.exception);
            }
            data.originalEvent.preventDefault();
        });

        header.on(CustomEvents.events.activate, SELECTORS.CANCEL_SEARCH_BUTTON, function() {
            clearSearchInput(header);
            showEmptyMessage(body);
            showSearchIcon(header);
            hideSearchResults(body);
            hideLoadingIcon(header);
            hideLoadingPlaceholder(body);
            usersOffset = 0;
            messagesOffset = 0;
        });

        PubSub.subscribe(Events.CONTACT_ADDED, function(userId) {
            addContact(body, userId);
        });

        PubSub.subscribe(Events.CONTACT_REMOVED, function(userId) {
            removeContact(body, userId);
        });

        PubSub.subscribe(Events.CONTACT_BLOCKED, function(userId) {
            blockContact(body, userId);
        });

        PubSub.subscribe(Events.CONTACT_UNBLOCKED, function(userId) {
            unblockContact(body, userId);
        });
    };

    /**
     * Setup the search page.
     *
     * @param {string} namespace The route namespace.
     * @param {Object} header Contacts header container element.
     * @param {Object} body Contacts body container element.
     * @return {Object} jQuery promise
     */
    var show = function(namespace, header, body) {
        if (!body.attr('data-init')) {
            registerEventListeners(header, body);
            body.attr('data-init', true);
        }
        var searchInput = getSearchInput(header);
        searchInput.focus();

        return $.Deferred().resolve().promise();
    };

    /**
     * String describing this page used for aria-labels.
     *
     * @param {string} namespace The route namespace.
     * @param {Object} header Contacts header container element.
     * @return {Object} jQuery promise
     */
<<<<<<< HEAD
    var description = function(header) {
        if (typeof header !== 'object') {
            return Str.get_string('messagedrawerviewsearch', 'core_message');
        }
=======
    var description = function(namespace, header) {
>>>>>>> 3118db5d
        var searchInput = getSearchInput(header);
        var searchText = searchInput.val().trim();
        return Str.get_string('messagedrawerviewsearch', 'core_message', searchText);
    };

    return {
        show: show,
        description: description
    };
});<|MERGE_RESOLUTION|>--- conflicted
+++ resolved
@@ -992,14 +992,10 @@
      * @param {Object} header Contacts header container element.
      * @return {Object} jQuery promise
      */
-<<<<<<< HEAD
-    var description = function(header) {
+    var description = function(namespace, header) {
         if (typeof header !== 'object') {
             return Str.get_string('messagedrawerviewsearch', 'core_message');
         }
-=======
-    var description = function(namespace, header) {
->>>>>>> 3118db5d
         var searchInput = getSearchInput(header);
         var searchText = searchInput.val().trim();
         return Str.get_string('messagedrawerviewsearch', 'core_message', searchText);
