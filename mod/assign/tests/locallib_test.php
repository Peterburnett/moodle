<?php
// This file is part of Moodle - http://moodle.org/
//
// Moodle is free software: you can redistribute it and/or modify
// it under the terms of the GNU General Public License as published by
// the Free Software Foundation, either version 3 of the License, or
// (at your option) any later version.
//
// Moodle is distributed in the hope that it will be useful,
// but WITHOUT ANY WARRANTY; without even the implied warranty of
// MERCHANTABILITY or FITNESS FOR A PARTICULAR PURPOSE.  See the
// GNU General Public License for more details.
//
// You should have received a copy of the GNU General Public License
// along with Moodle.  If not, see <http://www.gnu.org/licenses/>.

/**
 * Unit tests for (some of) mod/assign/locallib.php.
 *
 * @package    mod_assign
 * @category   phpunit
 * @copyright  1999 onwards Martin Dougiamas  {@link http://moodle.com}
 * @license    http://www.gnu.org/copyleft/gpl.html GNU GPL v3 or later
 */


defined('MOODLE_INTERNAL') || die();

global $CFG;
require_once($CFG->dirroot . '/mod/assign/locallib.php');
require_once($CFG->dirroot . '/mod/assign/upgradelib.php');
require_once($CFG->dirroot . '/mod/assign/tests/base_test.php');

/**
 * Unit tests for (some of) mod/assign/locallib.php.
 *
 * @copyright  1999 onwards Martin Dougiamas  {@link http://moodle.com}
 * @license    http://www.gnu.org/copyleft/gpl.html GNU GPL v3 or later
 */
class mod_assign_locallib_testcase extends mod_assign_base_testcase {

    public function test_return_links() {
        global $PAGE;
        $this->setUser($this->editingteachers[0]);
        $returnaction = 'RETURNACTION';
        $returnparams = array('param'=>'1');
        $assign = $this->create_instance();
        $PAGE->set_url(new moodle_url('/mod/assign/view.php', array('id' => $assign->get_course_module()->id)));
        $assign->register_return_link($returnaction, $returnparams);
        $this->assertEquals($returnaction, $assign->get_return_action());
        $this->assertEquals($returnparams, $assign->get_return_params());
    }

    public function test_get_feedback_plugins() {
        $this->setUser($this->editingteachers[0]);
        $assign = $this->create_instance();
        $installedplugins = array_keys(core_component::get_plugin_list('assignfeedback'));

        foreach ($assign->get_feedback_plugins() as $plugin) {
            $this->assertContains($plugin->get_type(), $installedplugins, 'Feedback plugin not in list of installed plugins');
        }
    }

    public function test_get_submission_plugins() {
        $this->setUser($this->editingteachers[0]);
        $assign = $this->create_instance();
        $installedplugins = array_keys(core_component::get_plugin_list('assignsubmission'));

        foreach ($assign->get_submission_plugins() as $plugin) {
            $this->assertContains($plugin->get_type(), $installedplugins, 'Submission plugin not in list of installed plugins');
        }
    }

    public function test_is_blind_marking() {
        $this->setUser($this->editingteachers[0]);
        $assign = $this->create_instance(array('blindmarking'=>1));
        $this->assertEquals(true, $assign->is_blind_marking());

        // Test cannot see student names.
        $gradingtable = new assign_grading_table($assign, 1, '', 0, true);
        $output = $assign->get_renderer()->render($gradingtable);
        $this->assertEquals(true, strpos($output, get_string('hiddenuser', 'assign')));

        // Test students cannot reveal identities.
        $nopermission = false;
        $this->students[0]->ignoresesskey = true;
        $this->setUser($this->students[0]);
        $this->setExpectedException('required_capability_exception');
        $assign->reveal_identities();
        $this->students[0]->ignoresesskey = false;

        // Test teachers cannot reveal identities.
        $nopermission = false;
        $this->teachers[0]->ignoresesskey = true;
        $this->setUser($this->teachers[0]);
        $this->setExpectedException('required_capability_exception');
        $assign->reveal_identities();
        $this->teachers[0]->ignoresesskey = false;

        // Test sesskey is required.
        $this->setUser($this->editingteachers[0]);
        $this->setExpectedException('moodle_exception');
        $assign->reveal_identities();

        // Test editingteacher can reveal identities if sesskey is ignored.
        $this->editingteachers[0]->ignoresesskey = true;
        $this->setUser($this->editingteachers[0]);
        $assign->reveal_identities();
        $this->assertEquals(false, $assign->is_blind_marking());
        $this->editingteachers[0]->ignoresesskey = false;

        // Test student names are visible.
        $gradingtable = new assign_grading_table($assign, 1, '', 0, true);
        $output = $assign->get_renderer()->render($gradingtable);
        $this->assertEquals(false, strpos($output, get_string('hiddenuser', 'assign')));

        // Set this back to default.
        $this->editingteachers[0]->ignoresesskey = false;
    }

    /**
     * Test submissions with extension date.
     */
    public function test_gradingtable_extension_due_date() {
        global $PAGE;

        // Setup the assignment.
        $this->create_extra_users();
        $this->setUser($this->editingteachers[0]);
        $assign = $this->create_instance(array(
            'assignsubmission_onlinetext_enabled'=>1,
            'duedate' => time() - 4 * 24 * 60 * 60,
         ));
        $PAGE->set_url(new moodle_url('/mod/assign/view.php', array(
            'id' => $assign->get_course_module()->id,
            'action' => 'grading',
        )));

        // Check that the assignment is late.
        $gradingtable = new assign_grading_table($assign, 1, '', 0, true);
        $output = $assign->get_renderer()->render($gradingtable);
        $this->assertContains(get_string('submissionstatus_', 'assign'), $output);
        $this->assertContains(get_string('overdue', 'assign', format_time(4*24*60*60)), $output);

        // Grant an extension.
        $extendedtime = time() + 2 * 24 * 60 * 60;
        $assign->testable_save_user_extension($this->students[0]->id, $extendedtime);
        $gradingtable = new assign_grading_table($assign, 1, '', 0, true);
        $output = $assign->get_renderer()->render($gradingtable);
        $this->assertContains(get_string('submissionstatus_', 'assign'), $output);
        $this->assertContains(get_string('userextensiondate', 'assign', userdate($extendedtime)), $output);

        // Simulate a submission.
        $this->setUser($this->students[0]);
        $submission = $assign->get_user_submission($this->students[0]->id, true);
        $submission->status = ASSIGN_SUBMISSION_STATUS_SUBMITTED;
        $assign->testable_update_submission($submission, $this->students[0]->id, true, false);
        $data = new stdClass();
        $data->onlinetext_editor = array('itemid'=>file_get_unused_draft_itemid(),
                                         'text'=>'Submission text',
                                         'format'=>FORMAT_MOODLE);
        $plugin = $assign->get_submission_plugin_by_type('onlinetext');
        $plugin->save($submission, $data);

        // Verify output.
        $this->setUser($this->editingteachers[0]);
        $gradingtable = new assign_grading_table($assign, 1, '', 0, true);
        $output = $assign->get_renderer()->render($gradingtable);
        $this->assertContains(get_string('submissionstatus_submitted', 'assign'), $output);
        $this->assertContains(get_string('userextensiondate', 'assign', userdate($extendedtime)), $output);
    }

    /**
     * Test that late submissions with extension date calculate correctly.
     */
    public function test_gradingtable_extension_date_calculation_for_lateness() {
        global $PAGE;

        // Setup the assignment.
        $this->create_extra_users();
        $this->setUser($this->editingteachers[0]);
        $time = time();
        $assign = $this->create_instance(array(
            'assignsubmission_onlinetext_enabled'=>1,
            'duedate' => $time - 4 * 24 * 60 * 60,
         ));
        $PAGE->set_url(new moodle_url('/mod/assign/view.php', array(
            'id' => $assign->get_course_module()->id,
            'action' => 'grading',
        )));

        // Check that the assignment is late.
        $gradingtable = new assign_grading_table($assign, 1, '', 0, true);
        $output = $assign->get_renderer()->render($gradingtable);
        $this->assertContains(get_string('submissionstatus_', 'assign'), $output);
        $difftime = time() - $time;
        $this->assertContains(get_string('overdue', 'assign', format_time(4*24*60*60 + $difftime)), $output);

        // Grant an extension that is in the past.
        $assign->testable_save_user_extension($this->students[0]->id, $time - 2 * 24 * 60 * 60);
        $gradingtable = new assign_grading_table($assign, 1, '', 0, true);
        $output = $assign->get_renderer()->render($gradingtable);
        $this->assertContains(get_string('submissionstatus_', 'assign'), $output);
        $this->assertContains(get_string('userextensiondate', 'assign', userdate($time - 2*24*60*60)), $output);
        $difftime = time() - $time;
        $this->assertContains(get_string('overdue', 'assign', format_time(2*24*60*60 + $difftime)), $output);

        // Simulate a submission.
        $this->setUser($this->students[0]);
        $submission = $assign->get_user_submission($this->students[0]->id, true);
        $submission->status = ASSIGN_SUBMISSION_STATUS_SUBMITTED;
        $assign->testable_update_submission($submission, $this->students[0]->id, true, false);
        $data = new stdClass();
        $data->onlinetext_editor = array('itemid'=>file_get_unused_draft_itemid(),
                                         'text'=>'Submission text',
                                         'format'=>FORMAT_MOODLE);
        $plugin = $assign->get_submission_plugin_by_type('onlinetext');
        $plugin->save($submission, $data);
        $submittedtime = time();

        // Verify output.
        $this->setUser($this->editingteachers[0]);
        $gradingtable = new assign_grading_table($assign, 1, '', 0, true);
        $output = $assign->get_renderer()->render($gradingtable);
        $this->assertContains(get_string('submissionstatus_submitted', 'assign'), $output);
        $this->assertContains(get_string('userextensiondate', 'assign', userdate($time - 2*24*60*60)), $output);

        $difftime = $submittedtime - $time;
        $this->assertContains(get_string('submittedlateshort', 'assign', format_time(2*24*60*60 + $difftime)), $output);
    }

    /**
     * Check that group submission information is rendered correctly in the
     * grading table.
     */
    public function test_gradingtable_group_submissions_rendering() {
        global $PAGE;

        $this->create_extra_users();
        // Now verify group assignments.
        $this->setUser($this->teachers[0]);
        $assign = $this->create_instance(array(
            'teamsubmission' => 1,
            'assignsubmission_onlinetext_enabled' => 1,
            'submissiondrafts' => 1,
            'requireallteammemberssubmit' => 0,
        ));
        $PAGE->set_url(new moodle_url('/mod/assign/view.php', array(
            'id' => $assign->get_course_module()->id,
            'action' => 'grading',
        )));

        // Add a submission.
        $this->setUser($this->extrastudents[0]);
        $data = new stdClass();
        $data->onlinetext_editor = array('itemid'=>file_get_unused_draft_itemid(),
                                         'text'=>'Submission text',
                                         'format'=>FORMAT_MOODLE);
        $notices = array();
        $assign->save_submission($data, $notices);

        $submission = $assign->get_group_submission($this->extrastudents[0]->id, 0, true);
        $submission->status = ASSIGN_SUBMISSION_STATUS_SUBMITTED;
        $assign->testable_update_submission($submission, $this->extrastudents[0]->id, true, true);

        // Check output.
        $this->setUser($this->teachers[0]);
        $gradingtable = new assign_grading_table($assign, 4, '', 0, true);
        $output = $assign->get_renderer()->render($gradingtable);
        $document = new DOMDocument();
        $document->loadHTML($output);
        $xpath = new DOMXPath($document);

        // Check status.
        $this->assertSame(get_string('submissionstatus_submitted', 'assign'), $xpath->evaluate('string(//td[@id="mod_assign_grading_r0_c4"]/div[@class="submissionstatussubmitted"])'));
        $this->assertSame(get_string('submissionstatus_submitted', 'assign'), $xpath->evaluate('string(//td[@id="mod_assign_grading_r3_c4"]/div[@class="submissionstatussubmitted"])'));

        // Check submission last modified date
        $this->assertGreaterThan(0, strtotime($xpath->evaluate('string(//td[@id="mod_assign_grading_r0_c8"])')));
        $this->assertGreaterThan(0, strtotime($xpath->evaluate('string(//td[@id="mod_assign_grading_r3_c8"])')));

        // Check group.
        $this->assertSame($this->groups[0]->name, $xpath->evaluate('string(//td[@id="mod_assign_grading_r0_c5"])'));
        $this->assertSame($this->groups[0]->name, $xpath->evaluate('string(//td[@id="mod_assign_grading_r3_c5"])'));

        // Check submission text.
        $this->assertSame('Submission text', $xpath->evaluate('string(//td[@id="mod_assign_grading_r0_c9"]/div/div)'));
        $this->assertSame('Submission text', $xpath->evaluate('string(//td[@id="mod_assign_grading_r3_c9"]/div/div)'));

        // Check comments can be made.
        $this->assertSame(1, (int)$xpath->evaluate('count(//td[@id="mod_assign_grading_r0_c10"]//textarea)'));
        $this->assertSame(1, (int)$xpath->evaluate('count(//td[@id="mod_assign_grading_r3_c10"]//textarea)'));
    }

    public function test_show_intro() {
        // Test whether we are showing the intro at the correct times.
        $this->setUser($this->editingteachers[0]);
        $assign = $this->create_instance(array('alwaysshowdescription'=>1));

        $this->assertEquals(true, $assign->testable_show_intro());

        $tomorrow = time() + (24*60*60);

        $assign = $this->create_instance(array('alwaysshowdescription'=>0,
                                               'allowsubmissionsfromdate'=>$tomorrow));
        $this->assertEquals(false, $assign->testable_show_intro());
        $yesterday = time() - (24*60*60);
        $assign = $this->create_instance(array('alwaysshowdescription'=>0,
                                               'allowsubmissionsfromdate'=>$yesterday));
        $this->assertEquals(true, $assign->testable_show_intro());
    }

    public function test_has_submissions_or_grades() {
        $this->setUser($this->editingteachers[0]);
        $assign = $this->create_instance(array('assignsubmission_onlinetext_enabled'=>1));

        $instance = $assign->get_instance();

        // Should start empty.
        $this->assertEquals(false, $assign->has_submissions_or_grades());

        // Simulate a submission.
        $this->setUser($this->students[0]);
        $submission = $assign->get_user_submission($this->students[0]->id, true);

        // The submission is still new.
        $this->assertEquals(false, $assign->has_submissions_or_grades());

        // Submit the submission.
        $submission->status = ASSIGN_SUBMISSION_STATUS_SUBMITTED;
        $assign->testable_update_submission($submission, $this->students[0]->id, true, false);
        $data = new stdClass();
        $data->onlinetext_editor = array('itemid'=>file_get_unused_draft_itemid(),
                                         'text'=>'Submission text',
                                         'format'=>FORMAT_MOODLE);
        $plugin = $assign->get_submission_plugin_by_type('onlinetext');
        $plugin->save($submission, $data);

        // Now test again.
        $this->assertEquals(true, $assign->has_submissions_or_grades());
        // Set this back to default.
        $this->students[0]->ignoresesskey = false;
    }

    public function test_delete_grades() {
        $this->setUser($this->editingteachers[0]);
        $assign = $this->create_instance();

        // Simulate adding a grade.
        $this->setUser($this->teachers[0]);
        $data = new stdClass();
        $data->grade = '50.0';
        $assign->testable_apply_grade_to_user($data, $this->students[0]->id, 0);

        // Now see if the data is in the gradebook.
        $gradinginfo = grade_get_grades($this->course->id,
                                        'mod',
                                        'assign',
                                        $assign->get_instance()->id);

        $this->assertNotEquals(0, count($gradinginfo->items));

        $assign->testable_delete_grades();
        $gradinginfo = grade_get_grades($this->course->id,
                                        'mod',
                                        'assign',
                                        $assign->get_instance()->id);

        $this->assertEquals(0, count($gradinginfo->items));
    }

    public function test_delete_instance() {
        $this->setUser($this->editingteachers[0]);
        $assign = $this->create_instance(array('assignsubmission_onlinetext_enabled'=>1));

        // Simulate adding a grade.
        $this->setUser($this->teachers[0]);
        $data = new stdClass();
        $data->grade = '50.0';
        $assign->testable_apply_grade_to_user($data, $this->students[0]->id, 0);

        // Simulate a submission.
        $this->setUser($this->students[0]);
        $submission = $assign->get_user_submission($this->students[0]->id, true);
        $data = new stdClass();
        $data->onlinetext_editor = array('itemid'=>file_get_unused_draft_itemid(),
                                         'text'=>'Submission text',
                                         'format'=>FORMAT_MOODLE);
        $plugin = $assign->get_submission_plugin_by_type('onlinetext');
        $plugin->save($submission, $data);

        // Now try and delete.
        $this->assertEquals(true, $assign->delete_instance());
    }

    public function test_reset_userdata() {
        global $DB;

        $now = time();
        $this->setUser($this->editingteachers[0]);
        $assign = $this->create_instance(array('assignsubmission_onlinetext_enabled'=>1,
                                               'duedate'=>$now));

        // Simulate adding a grade.
        $this->setUser($this->teachers[0]);
        $data = new stdClass();
        $data->grade = '50.0';
        $assign->testable_apply_grade_to_user($data, $this->students[0]->id, 0);

        // Simulate a submission.
        $this->setUser($this->students[0]);
        $submission = $assign->get_user_submission($this->students[0]->id, true);
        $data = new stdClass();
        $data->onlinetext_editor = array('itemid'=>file_get_unused_draft_itemid(),
                                         'text'=>'Submission text',
                                         'format'=>FORMAT_MOODLE);
        $plugin = $assign->get_submission_plugin_by_type('onlinetext');
        $plugin->save($submission, $data);

        $this->assertEquals(true, $assign->has_submissions_or_grades());
        // Now try and reset.
        $data = new stdClass();
        $data->reset_assign_submissions = 1;
        $data->reset_gradebook_grades = 1;
        $data->courseid = $this->course->id;
        $data->timeshift = 24*60*60;
        $this->setUser($this->editingteachers[0]);
        $assign->reset_userdata($data);
        $this->assertEquals(false, $assign->has_submissions_or_grades());

        // Reload the instance data.
        $instance = $DB->get_record('assign', array('id'=>$assign->get_instance()->id));
        $this->assertEquals($now + 24*60*60, $instance->duedate);

        // Test reset using assign_reset_userdata().
        $assignduedate = $instance->duedate; // Keep old updated value for comparison.
        $data->timeshift = 2*24*60*60;
        assign_reset_userdata($data);
        $instance = $DB->get_record('assign', array('id' => $assign->get_instance()->id));
        $this->assertEquals($assignduedate + 2*24*60*60, $instance->duedate);

        // Create one more assignment and reset, make sure time shifted for previous assignment is not changed.
        $assign2 = $this->create_instance(array('assignsubmission_onlinetext_enabled' => 1,
                                               'duedate' => $now));
        $assignduedate = $instance->duedate;
        $data->timeshift = 3*24*60*60;
        $assign2->reset_userdata($data);
        $instance = $DB->get_record('assign', array('id' => $assign->get_instance()->id));
        $this->assertEquals($assignduedate, $instance->duedate);
        $instance2 = $DB->get_record('assign', array('id' => $assign2->get_instance()->id));
        $this->assertEquals($now + 3*24*60*60, $instance2->duedate);

        // Reset both assignments using assign_reset_userdata() and make sure both assignments have same date.
        $assignduedate = $instance->duedate;
        $assign2duedate = $instance2->duedate;
        $data->timeshift = 4*24*60*60;
        assign_reset_userdata($data);
        $instance = $DB->get_record('assign', array('id' => $assign->get_instance()->id));
        $this->assertEquals($assignduedate + 4*24*60*60, $instance->duedate);
        $instance2 = $DB->get_record('assign', array('id' => $assign2->get_instance()->id));
        $this->assertEquals($assign2duedate + 4*24*60*60, $instance2->duedate);
    }

    public function test_plugin_settings() {
        global $DB;

        $now = time();
        $this->setUser($this->editingteachers[0]);
        $assign = $this->create_instance(array('assignsubmission_file_enabled'=>1,
                                               'assignsubmission_file_maxfiles'=>12,
                                               'assignsubmission_file_maxsizebytes'=>10));

        $plugin = $assign->get_submission_plugin_by_type('file');
        $this->assertEquals('12', $plugin->get_config('maxfilesubmissions'));
    }

    public function test_update_calendar() {
        global $DB;

        $this->setUser($this->editingteachers[0]);
        $userctx = context_user::instance($this->editingteachers[0]->id)->id;

        // Hack to pretend that there was an editor involved. We need both $_POST and $_REQUEST, and a sesskey.
        $draftid = file_get_unused_draft_itemid();
        $_REQUEST['introeditor'] = $draftid;
        $_POST['introeditor'] = $draftid;
        $_POST['sesskey'] = sesskey();

        // Write links to a draft area.
        $fakearealink1 = file_rewrite_pluginfile_urls('<a href="@@PLUGINFILE@@/pic.gif">link</a>', 'draftfile.php', $userctx,
            'user', 'draft', $draftid);
        $fakearealink2 = file_rewrite_pluginfile_urls('<a href="@@PLUGINFILE@@/pic.gif">new</a>', 'draftfile.php', $userctx,
            'user', 'draft', $draftid);

        // Create a new assignment with links to a draft area.
        $now = time();
        $assign = $this->create_instance(array(
            'duedate' => $now,
            'intro' => $fakearealink1,
            'introformat' => FORMAT_HTML
        ));

        // See if there is an event in the calendar.
        $params = array('modulename'=>'assign', 'instance'=>$assign->get_instance()->id);
        $event = $DB->get_record('event', $params);
        $this->assertNotEmpty($event);
        $this->assertSame('link', $event->description);     // The pluginfile links are removed.

        // Make sure the same works when updating the assignment.
        $instance = $assign->get_instance();
        $instance->instance = $instance->id;
        $instance->intro = $fakearealink2;
        $instance->introformat = FORMAT_HTML;
        $assign->update_instance($instance);
        $params = array('modulename' => 'assign', 'instance' => $assign->get_instance()->id);
        $event = $DB->get_record('event', $params);
        $this->assertNotEmpty($event);
        $this->assertSame('new', $event->description);     // The pluginfile links are removed.

        // Create an assignment with a description that should be hidden.
        $assign = $this->create_instance(array('duedate'=>$now + 160,
                                               'alwaysshowdescription'=>false,
                                               'allowsubmissionsfromdate'=>$now + 60,
                                               'intro'=>'Some text'));

        // Get the event from the calendar.
        $params = array('modulename'=>'assign', 'instance'=>$assign->get_instance()->id);
        $event = $DB->get_record('event', $params);

        $this->assertEmpty($event->description);

        // Change the allowsubmissionfromdate to the past - do this directly in the DB
        // because if we call the assignment update method - it will update the calendar
        // and we want to test that this works from cron.
        $DB->set_field('assign', 'allowsubmissionsfromdate', $now - 60, array('id'=>$assign->get_instance()->id));
        // Run cron to update the event in the calendar.
        assign::cron();
        $event = $DB->get_record('event', $params);

        $this->assertContains('Some text', $event->description);

    }

    public function test_update_instance() {
        global $DB;

        $this->setUser($this->editingteachers[0]);
        $assign = $this->create_instance(array('assignsubmission_onlinetext_enabled'=>1));

        $now = time();
        $instance = $assign->get_instance();
        $instance->duedate = $now;
        $instance->instance = $instance->id;
        $instance->assignsubmission_onlinetext_enabled = 1;

        $assign->update_instance($instance);

        $instance = $DB->get_record('assign', array('id'=>$assign->get_instance()->id));
        $this->assertEquals($now, $instance->duedate);
    }

    public function test_cannot_submit_empty() {
        global $PAGE;

        $this->setUser($this->editingteachers[0]);
        $assign = $this->create_instance(array('submissiondrafts'=>1));

        $PAGE->set_url(new moodle_url('/mod/assign/view.php', array('id' => $assign->get_course_module()->id)));

        // Test you cannot see the submit button for an offline assignment regardless.
        $this->setUser($this->students[0]);
        $output = $assign->view_student_summary($this->students[0], true);
        $this->assertNotContains(get_string('submitassignment', 'assign'), $output, 'Can submit empty offline assignment');

        // Test you cannot see the submit button for an online text assignment with no submission.
        $this->setUser($this->editingteachers[0]);
        $instance = $assign->get_instance();
        $instance->instance = $instance->id;
        $instance->assignsubmission_onlinetext_enabled = 1;

        $assign->update_instance($instance);
        $this->setUser($this->students[0]);
        $output = $assign->view_student_summary($this->students[0], true);
        $this->assertNotContains(get_string('submitassignment', 'assign'), $output, 'Cannot submit empty onlinetext assignment');

        // Simulate a submission.
        $submission = $assign->get_user_submission($this->students[0]->id, true);
        $data = new stdClass();
        $data->onlinetext_editor = array('itemid'=>file_get_unused_draft_itemid(),
                                         'text'=>'Submission text',
                                         'format'=>FORMAT_MOODLE);
        $plugin = $assign->get_submission_plugin_by_type('onlinetext');
        $plugin->save($submission, $data);
        // Test you can see the submit button for an online text assignment with a submission.
        $output = $assign->view_student_summary($this->students[0], true);
        $this->assertContains(get_string('submitassignment', 'assign'), $output, 'Can submit non empty onlinetext assignment');
    }

    public function test_list_participants() {
        global $CFG, $DB;

        $this->create_extra_users();
        $this->setUser($this->editingteachers[0]);
        $assign = $this->create_instance(array('grade'=>100));

        $this->assertEquals(self::DEFAULT_STUDENT_COUNT + self::EXTRA_STUDENT_COUNT, count($assign->list_participants(null, true)));

        // Teacher with user preference set should see suspended users as well.
        set_user_preference('grade_report_showonlyactiveenrol', false);
        $assign = $this->create_instance(array('grade'=>100));
        $this->assertEquals(self::DEFAULT_STUDENT_COUNT + self::EXTRA_STUDENT_COUNT + self::EXTRA_SUSPENDED_COUNT,
                count($assign->list_participants(null, true)));

        // Non-editing teacher should not see suspended users, even if user preference is set.
        $this->setUser($this->teachers[0]);
        set_user_preference('grade_report_showonlyactiveenrol', false);
        $assign = $this->create_instance(array('grade'=>100));
        $this->assertEquals(self::DEFAULT_STUDENT_COUNT + self::EXTRA_STUDENT_COUNT, count($assign->list_participants(null, true)));

        // Turn on availability and a group restriction, and check that it doesn't
        // show users who aren't in the group.
        $CFG->enableavailability = true;
        $specialgroup = $this->getDataGenerator()->create_group(
                array('courseid' => $this->course->id));
        $assign = $this->create_instance(array('grade' => 100,
                'availability' => json_encode(\core_availability\tree::get_root_json(
                    array(\availability_group\condition::get_json($specialgroup->id))))));
        groups_add_member($specialgroup, $this->students[0]);
        groups_add_member($specialgroup, $this->students[1]);
        $this->assertEquals(2, count($assign->list_participants(null, true)));
    }

    public function test_count_teams() {
        $this->create_extra_users();
        $this->setUser($this->editingteachers[0]);
        $assign1 = $this->create_instance(array('teamsubmission' => 1));
        $this->assertEquals(self::GROUP_COUNT + 1, $assign1->count_teams());

        $grouping = $this->getDataGenerator()->create_grouping(array('courseid' => $this->course->id));
        $this->getDataGenerator()->create_grouping_group(array('groupid' => $this->groups[0]->id, 'groupingid' => $grouping->id));
        $this->getDataGenerator()->create_grouping_group(array('groupid' => $this->groups[1]->id, 'groupingid' => $grouping->id));

        // No active group and non group submissions allowed => 2 groups + the default one.
        $params = array(
            'teamsubmission' => 1,
            'teamsubmissiongroupingid' => $grouping->id,
            'preventsubmissionnotingroup' => false
        );
        $assign2 = $this->create_instance($params);
        $this->assertEquals(3, $assign2->count_teams());

        // An active group => Just the selected one.
        $this->assertEquals(1, $assign2->count_teams($this->groups[0]->id));

        // No active group and non group submissions allowed => 2 groups + no default one.
        $params = array('teamsubmission' => 1, 'teamsubmissiongroupingid' => $grouping->id, 'preventsubmissionnotingroup' => true);
        $assign3 = $this->create_instance($params);
        $this->assertEquals(2, $assign3->count_teams());

        $assign4 = $this->create_instance(array('teamsubmission' => 1, 'preventsubmissionnotingroup' => true));
        $this->assertEquals(self::GROUP_COUNT, $assign4->count_teams());
    }

    public function test_submit_to_default_group() {
        global $DB, $SESSION;

        $this->preventResetByRollback();
        $sink = $this->redirectMessages();

        $this->setUser($this->editingteachers[0]);
        $params = array('teamsubmission' => 1,
                        'assignsubmission_onlinetext_enabled' => 1,
                        'submissiondrafts' => 0,
                        'groupmode' => VISIBLEGROUPS);
        $assign = $this->create_instance($params);

        $newstudent = $this->getDataGenerator()->create_user();
        $studentrole = $DB->get_record('role', array('shortname'=>'student'));
        $this->getDataGenerator()->enrol_user($newstudent->id,
                                              $this->course->id,
                                              $studentrole->id);
        $this->setUser($newstudent);
        $data = new stdClass();
        $data->onlinetext_editor = array('itemid'=>file_get_unused_draft_itemid(),
                                         'text'=>'Submission text',
                                         'format'=>FORMAT_MOODLE);
        $notices = array();

        $group = $assign->get_submission_group($newstudent->id);
        $this->assertFalse($group, 'New student is in default group');
        $assign->save_submission($data, $notices);
        $this->assertEmpty($notices, 'No errors on save submission');

        // Set active groups to all groups.
        $this->setUser($this->teachers[0]);
        $SESSION->activegroup[$this->course->id]['aag'][0] = 0;
        $this->assertEquals(1, $assign->count_submissions_with_status(ASSIGN_SUBMISSION_STATUS_SUBMITTED));

        // Set an active group.
        $anothergroup = $this->groups[0];
        $SESSION->activegroup[$this->course->id]['aag'][0] = (int)$anothergroup->id;
        $this->assertEquals(0, $assign->count_submissions_with_status(ASSIGN_SUBMISSION_STATUS_SUBMITTED));

        $sink->close();
    }

    public function test_count_submissions() {
        global $SESSION;

        $this->create_extra_users();
        $this->setUser($this->editingteachers[0]);
        $assign1 = $this->create_instance(array('assignsubmission_onlinetext_enabled' => 1));

        // Simulate a submission.
        $this->setUser($this->extrastudents[0]);
        $submission = $assign1->get_user_submission($this->extrastudents[0]->id, true);
        $submission->status = ASSIGN_SUBMISSION_STATUS_DRAFT;
        $assign1->testable_update_submission($submission, $this->extrastudents[0]->id, true, false);
        // Leave this one as DRAFT.
        $data = new stdClass();
        $data->onlinetext_editor = array('itemid'=>file_get_unused_draft_itemid(),
                                         'text'=>'Submission text',
                                         'format'=>FORMAT_MOODLE);
        $plugin = $assign1->get_submission_plugin_by_type('onlinetext');
        $plugin->save($submission, $data);

        // Simulate adding a grade.
        $this->setUser($this->teachers[0]);
        $data = new stdClass();
        $data->grade = '50.0';
        $assign1->testable_apply_grade_to_user($data, $this->extrastudents[0]->id, 0);

        // Simulate a submission.
        $this->setUser($this->extrastudents[1]);
        $submission = $assign1->get_user_submission($this->extrastudents[1]->id, true);
        $submission->status = ASSIGN_SUBMISSION_STATUS_SUBMITTED;
        $assign1->testable_update_submission($submission, $this->extrastudents[1]->id, true, false);
        $data = new stdClass();
        $data->onlinetext_editor = array('itemid'=>file_get_unused_draft_itemid(),
                                         'text'=>'Submission text',
                                         'format'=>FORMAT_MOODLE);
        $plugin = $assign1->get_submission_plugin_by_type('onlinetext');
        $plugin->save($submission, $data);

        // Simulate a submission.
        $this->setUser($this->extrastudents[2]);
        $submission = $assign1->get_user_submission($this->extrastudents[2]->id, true);
        $submission->status = ASSIGN_SUBMISSION_STATUS_SUBMITTED;
        $assign1->testable_update_submission($submission, $this->extrastudents[2]->id, true, false);
        $data = new stdClass();
        $data->onlinetext_editor = array('itemid'=>file_get_unused_draft_itemid(),
                                         'text'=>'Submission text',
                                         'format'=>FORMAT_MOODLE);
        $plugin = $assign1->get_submission_plugin_by_type('onlinetext');
        $plugin->save($submission, $data);

        // Simulate a submission.
        $this->setUser($this->extrastudents[3]);
        $submission = $assign1->get_user_submission($this->extrastudents[3]->id, true);
        $submission->status = ASSIGN_SUBMISSION_STATUS_SUBMITTED;
        $assign1->testable_update_submission($submission, $this->extrastudents[3]->id, true, false);
        $data = new stdClass();
        $data->onlinetext_editor = array('itemid'=>file_get_unused_draft_itemid(),
                                         'text'=>'Submission text',
                                         'format'=>FORMAT_MOODLE);
        $plugin = $assign1->get_submission_plugin_by_type('onlinetext');
        $plugin->save($submission, $data);

        // Simulate a submission for suspended user, this will never be counted.
        $this->setUser($this->extrastudents[3]);
        $submission = $assign1->get_user_submission($this->extrasuspendedstudents[0]->id, true);
        $submission->status = ASSIGN_SUBMISSION_STATUS_SUBMITTED;
        $assign1->testable_update_submission($submission, $this->extrasuspendedstudents[0]->id, true, false);
        $data = new stdClass();
        $data->onlinetext_editor = array('itemid'=>file_get_unused_draft_itemid(),
                                         'text'=>'Submission text',
                                         'format'=>FORMAT_MOODLE);
        $plugin = $assign1->get_submission_plugin_by_type('onlinetext');
        $plugin->save($submission, $data);

        // Wait 1 second so the submission and grade do not have the same timemodified.
        sleep(1);
        // Simulate adding a grade.
        $this->setUser($this->teachers[0]);
        $data = new stdClass();
        $data->grade = '50.0';
        $assign1->testable_apply_grade_to_user($data, $this->extrastudents[3]->id, 0);
        $assign1->testable_apply_grade_to_user($data, $this->extrasuspendedstudents[0]->id, 0);

        // Create a new submission with status NEW.
        $this->setUser($this->extrastudents[4]);
        $submission = $assign1->get_user_submission($this->extrastudents[4]->id, true);

        $this->assertEquals(2, $assign1->count_grades());
        $this->assertEquals(4, $assign1->count_submissions());
        $this->assertEquals(5, $assign1->count_submissions(true));
        $this->assertEquals(2, $assign1->count_submissions_need_grading());
        $this->assertEquals(3, $assign1->count_submissions_with_status(ASSIGN_SUBMISSION_STATUS_SUBMITTED));
        $this->assertEquals(1, $assign1->count_submissions_with_status(ASSIGN_SUBMISSION_STATUS_DRAFT));

        // Groups.
        $assign2 = $this->create_instance(array(
            'assignsubmission_onlinetext_enabled' => 1,
            'groupmode' => VISIBLEGROUPS
        ));

        $this->setUser($this->extrastudents[1]);
        $submission = $assign2->get_user_submission($this->extrastudents[1]->id, true);
        $submission->status = ASSIGN_SUBMISSION_STATUS_SUBMITTED;
        $assign2->testable_update_submission($submission, $this->extrastudents[1]->id, true, false);
        $data = new stdClass();
        $data->onlinetext_editor = array('itemid' => file_get_unused_draft_itemid(),
                                         'text' => 'Submission text',
                                         'format' => FORMAT_MOODLE);
        $plugin = $assign2->get_submission_plugin_by_type('onlinetext');
        $plugin->save($submission, $data);

        $this->assertEquals(1, $assign2->count_submissions_with_status(ASSIGN_SUBMISSION_STATUS_SUBMITTED));

        // Set active groups to all groups.
        $this->setUser($this->teachers[0]);
        $SESSION->activegroup[$this->course->id]['aag'][0] = 0;
        $this->assertEquals(1, $assign2->count_submissions_with_status(ASSIGN_SUBMISSION_STATUS_SUBMITTED));

        // Set the user group.
        $studentgroups = groups_get_user_groups($this->course->id, $this->extrastudents[1]->id);
        $this->assertEquals(1, count($studentgroups));
        $studentgroup = array_pop($studentgroups);
        $SESSION->activegroup[$this->course->id]['aag'][0] = $studentgroup[0];
        $this->assertEquals(1, $assign2->count_submissions_with_status(ASSIGN_SUBMISSION_STATUS_SUBMITTED));

        // Set another group.
        $anothergroup = $this->groups[0];
        $this->assertNotEquals($anothergroup->id, $studentgroup[0]);
        $SESSION->activegroup[$this->course->id]['aag'][0] = (int)$anothergroup->id;
        $this->assertEquals(0, $assign2->count_submissions_with_status(ASSIGN_SUBMISSION_STATUS_SUBMITTED));
    }

    public function test_count_submissions_for_groups() {
        $this->create_extra_users();
        $groupid = null;
        $this->setUser($this->editingteachers[0]);
        $assign = $this->create_instance(array('assignsubmission_onlinetext_enabled' => 1, 'teamsubmission' => 1));

        // Simulate a submission.
        $this->setUser($this->extrastudents[0]);
        $submission = $assign->get_group_submission($this->extrastudents[0]->id, $groupid, true);
        $submission->status = ASSIGN_SUBMISSION_STATUS_DRAFT;
        $assign->testable_update_submission($submission, $this->extrastudents[0]->id, true, false);
        // Leave this one as DRAFT.
        $data = new stdClass();
        $data->onlinetext_editor = array('itemid' => file_get_unused_draft_itemid(),
                                         'text' => 'Submission text',
                                         'format' => FORMAT_MOODLE);
        $plugin = $assign->get_submission_plugin_by_type('onlinetext');
        $plugin->save($submission, $data);

        // Simulate adding a grade.
        $this->setUser($this->teachers[0]);
        $data = new stdClass();
        $data->grade = '50.0';
        $assign->testable_apply_grade_to_user($data, $this->extrastudents[0]->id, 0);

        // Simulate a submission.
        $this->setUser($this->extrastudents[1]);
        $submission = $assign->get_group_submission($this->extrastudents[1]->id, $groupid, true);
        $submission->status = ASSIGN_SUBMISSION_STATUS_SUBMITTED;
        $assign->testable_update_submission($submission, $this->extrastudents[1]->id, true, false);
        $data = new stdClass();
        $data->onlinetext_editor = array('itemid' => file_get_unused_draft_itemid(),
                                         'text' => 'Submission text',
                                         'format' => FORMAT_MOODLE);
        $plugin = $assign->get_submission_plugin_by_type('onlinetext');
        $plugin->save($submission, $data);

        // Simulate a submission.
        $this->setUser($this->extrastudents[2]);
        $submission = $assign->get_group_submission($this->extrastudents[2]->id, $groupid, true);
        $submission->status = ASSIGN_SUBMISSION_STATUS_SUBMITTED;
        $assign->testable_update_submission($submission, $this->extrastudents[2]->id, true, false);
        $data = new stdClass();
        $data->onlinetext_editor = array('itemid' => file_get_unused_draft_itemid(),
                                         'text' => 'Submission text',
                                         'format' => FORMAT_MOODLE);
        $plugin = $assign->get_submission_plugin_by_type('onlinetext');
        $plugin->save($submission, $data);

        // Simulate a submission.
        $this->setUser($this->extrastudents[3]);
        $submission = $assign->get_group_submission($this->extrastudents[3]->id, $groupid, true);
        $submission->status = ASSIGN_SUBMISSION_STATUS_SUBMITTED;
        $assign->testable_update_submission($submission, $this->extrastudents[3]->id, true, false);
        $data = new stdClass();
        $data->onlinetext_editor = array('itemid' => file_get_unused_draft_itemid(),
                                         'text' => 'Submission text',
                                         'format' => FORMAT_MOODLE);
        $plugin = $assign->get_submission_plugin_by_type('onlinetext');
        $plugin->save($submission, $data);

        // Simulate adding a grade.
        $this->setUser($this->teachers[0]);
        $data = new stdClass();
        $data->grade = '50.0';
        $assign->testable_apply_grade_to_user($data, $this->extrastudents[3]->id, 0);
        $assign->testable_apply_grade_to_user($data, $this->extrasuspendedstudents[0]->id, 0);

        // Create a new submission with status NEW.
        $this->setUser($this->extrastudents[4]);
        $submission = $assign->get_group_submission($this->extrastudents[4]->id, $groupid, true);

        $this->assertEquals(2, $assign->count_grades());
        $this->assertEquals(4, $assign->count_submissions());
        $this->assertEquals(5, $assign->count_submissions(true));
        $this->assertEquals(3, $assign->count_submissions_with_status(ASSIGN_SUBMISSION_STATUS_SUBMITTED));
        $this->assertEquals(1, $assign->count_submissions_with_status(ASSIGN_SUBMISSION_STATUS_DRAFT));
    }

    public function test_get_grading_userid_list() {
        $this->create_extra_users();
        $this->setUser($this->editingteachers[0]);
        $assign = $this->create_instance();

        $users = $assign->testable_get_grading_userid_list();
        $this->assertEquals(self::DEFAULT_STUDENT_COUNT + self::EXTRA_STUDENT_COUNT, count($users));

        $this->setUser($this->editingteachers[0]);
        set_user_preference('grade_report_showonlyactiveenrol', false);
        $assign = $this->create_instance();

        $users = $assign->testable_get_grading_userid_list();
        $this->assertEquals(self::DEFAULT_STUDENT_COUNT + self::EXTRA_STUDENT_COUNT + self::EXTRA_SUSPENDED_COUNT, count($users));
    }

    public function test_cron() {
        // First run cron so there are no messages waiting to be sent (from other tests).
        cron_setup_user();
        assign::cron();

        // Now create an assignment and add some feedback.
        $this->setUser($this->editingteachers[0]);
        $assign = $this->create_instance(array('sendstudentnotifications'=>1));

        // Simulate adding a grade.
        $this->setUser($this->teachers[0]);
        $data = new stdClass();
        $data->grade = '50.0';
        $assign->testable_apply_grade_to_user($data, $this->students[0]->id, 0);
        $assign->testable_apply_grade_to_user($data, $this->students[1]->id, 0);

        $data->sendstudentnotifications = false;
        $assign->testable_apply_grade_to_user($data, $this->students[2]->id, 0);

        // Now run cron and see that one message was sent.
        $this->preventResetByRollback();
        $sink = $this->redirectMessages();
        cron_setup_user();
        $this->expectOutputRegex('/Done processing 2 assignment submissions/');
        assign::cron();

        $messages = $sink->get_messages();
        // The sent count should be 2, because the 3rd one was marked as do not send notifications.
        $this->assertEquals(2, count($messages));
        $this->assertEquals(1, $messages[0]->notification);
        $this->assertEquals($assign->get_instance()->name, $messages[0]->contexturlname);

        // Regrading a grade causes a notification to the user.
        $data->sendstudentnotifications = true;
        $assign->testable_apply_grade_to_user($data, $this->students[0]->id, 0);
        assign::cron();
        $messages = $sink->get_messages();
        $this->assertEquals(3, count($messages));
    }

    /**
     * Test delivery of grade notifications as controlled by marking workflow.
     */
    public function test_markingworkflow_cron() {
        // First run cron so there are no messages waiting to be sent (from other tests).
        cron_setup_user();
        assign::cron();

        // Now create an assignment with marking workflow enabled.
        $this->setUser($this->editingteachers[0]);
        $assign = $this->create_instance(array('sendstudentnotifications' => 1, 'markingworkflow' => 1));

        // Simulate adding a grade.
        $this->setUser($this->teachers[0]);
        $data = new stdClass();
        $data->grade = '50.0';

        // This student will not receive notification.
        $data->workflowstate = ASSIGN_MARKING_WORKFLOW_STATE_READYFORRELEASE;
        $assign->testable_apply_grade_to_user($data, $this->students[0]->id, 0);

        // This student will receive notification.
        $data->workflowstate = ASSIGN_MARKING_WORKFLOW_STATE_RELEASED;
        $assign->testable_apply_grade_to_user($data, $this->students[1]->id, 0);

        // Now run cron and see that one message was sent.
        $this->preventResetByRollback();
        $sink = $this->redirectMessages();
        cron_setup_user();
        $this->expectOutputRegex('/Done processing 1 assignment submissions/');
        assign::cron();

        $messages = $sink->get_messages();
        $this->assertEquals(1, count($messages));
        $this->assertEquals($messages[0]->useridto, $this->students[1]->id);
        $this->assertEquals($assign->get_instance()->name, $messages[0]->contexturlname);
    }

    public function test_is_graded() {
        $this->setUser($this->editingteachers[0]);
        $assign = $this->create_instance();

        // Simulate adding a grade.
        $this->setUser($this->teachers[0]);
        $data = new stdClass();
        $data->grade = '50.0';
        $assign->testable_apply_grade_to_user($data, $this->students[0]->id, 0);

        $this->assertEquals(true, $assign->testable_is_graded($this->students[0]->id));
        $this->assertEquals(false, $assign->testable_is_graded($this->students[1]->id));
    }

    public function test_can_grade() {
        global $DB;

        $this->setUser($this->editingteachers[0]);
        $assign = $this->create_instance();

        $this->setUser($this->students[0]);
        $this->assertEquals(false, $assign->can_grade());
        $this->setUser($this->editingteachers[0]);
        $this->assertEquals(true, $assign->can_grade());
        $this->setUser($this->teachers[0]);
        $this->assertEquals(true, $assign->can_grade());

        // Test the viewgrades capability - without mod/assign:grade.
        $this->setUser($this->students[0]);
        $studentrole = $DB->get_record('role', array('shortname' => 'student'));
        assign_capability('mod/assign:viewgrades', CAP_ALLOW, $studentrole->id, $assign->get_context()->id);
        $this->assertEquals(false, $assign->can_grade());
    }

    public function test_can_view_submission() {
        global $DB;

        $this->create_extra_users();
        $this->setUser($this->editingteachers[0]);
        $assign = $this->create_instance();

        $this->setUser($this->students[0]);
        $this->assertEquals(true, $assign->can_view_submission($this->students[0]->id));
        $this->assertEquals(false, $assign->can_view_submission($this->students[1]->id));
        $this->assertEquals(false, $assign->can_view_submission($this->teachers[0]->id));
        $this->setUser($this->teachers[0]);
        $this->assertEquals(true, $assign->can_view_submission($this->students[0]->id));
        $this->assertEquals(true, $assign->can_view_submission($this->students[1]->id));
        $this->assertEquals(true, $assign->can_view_submission($this->teachers[0]->id));
        $this->assertEquals(false, $assign->can_view_submission($this->extrasuspendedstudents[0]->id));
        $this->setUser($this->editingteachers[0]);
        $this->assertEquals(true, $assign->can_view_submission($this->students[0]->id));
        $this->assertEquals(true, $assign->can_view_submission($this->students[1]->id));
        $this->assertEquals(true, $assign->can_view_submission($this->teachers[0]->id));
        $this->assertEquals(true, $assign->can_view_submission($this->extrasuspendedstudents[0]->id));

        // Test the viewgrades capability - without mod/assign:grade.
        $this->setUser($this->students[0]);
        $studentrole = $DB->get_record('role', array('shortname' => 'student'));
        assign_capability('mod/assign:viewgrades', CAP_ALLOW, $studentrole->id, $assign->get_context()->id);
        $this->assertEquals(true, $assign->can_view_submission($this->students[0]->id));
        $this->assertEquals(true, $assign->can_view_submission($this->students[1]->id));
        $this->assertEquals(true, $assign->can_view_submission($this->teachers[0]->id));
        $this->assertEquals(false, $assign->can_view_submission($this->extrasuspendedstudents[0]->id));
    }


    public function test_update_submission() {
        $this->create_extra_users();
        $this->setUser($this->editingteachers[0]);
        $assign = $this->create_instance();

        $this->setUser($this->extrastudents[0]);
        $now = time();
        $submission = $assign->get_user_submission($this->extrastudents[0]->id, true);
        $assign->testable_update_submission($submission, $this->extrastudents[0]->id, true, false);

        $this->setUser($this->teachers[0]);
        // Verify the gradebook update.
        $gradinginfo = grade_get_grades($this->course->id,
                                        'mod',
                                        'assign',
                                        $assign->get_instance()->id,
                                        $this->extrastudents[0]->id);

        $this->assertEquals($this->extrastudents[0]->id,
                            $gradinginfo->items[0]->grades[$this->extrastudents[0]->id]->usermodified);

        // Now verify group assignments.
        $this->setUser($this->editingteachers[0]);
        $assign = $this->create_instance(array('teamsubmission'=>1));

        $this->setUser($this->extrastudents[0]);
        $now = time();
        $submission = $assign->get_group_submission($this->extrastudents[0]->id, 0, true);
        $assign->testable_update_submission($submission, $this->extrastudents[0]->id, true, true);

        // Check that at least 2 active members and 1 suspended member of the submission group had their submission updated.

        $this->setUser($this->editingteachers[0]);
        $gradinginfo = grade_get_grades($this->course->id,
                                        'mod',
                                        'assign',
                                        $assign->get_instance()->id,
                                        $this->extrastudents[0]->id);

        $this->assertEquals($this->extrastudents[0]->id,
                            $gradinginfo->items[0]->grades[$this->extrastudents[0]->id]->usermodified);

        $gradinginfo = grade_get_grades($this->course->id,
                                        'mod',
                                        'assign',
                                        $assign->get_instance()->id,
                                        $this->extrastudents[self::GROUP_COUNT]->id);

        $this->assertEquals($this->extrastudents[self::GROUP_COUNT]->id,
                            $gradinginfo->items[0]->grades[$this->extrastudents[self::GROUP_COUNT]->id]->usermodified);

        $gradinginfo = grade_get_grades($this->course->id,
                                        'mod',
                                        'assign',
                                        $assign->get_instance()->id,
                                        $this->extrasuspendedstudents[0]->id);
        $this->assertEquals($this->extrasuspendedstudents[0]->id,
                            $gradinginfo->items[0]->grades[$this->extrasuspendedstudents[0]->id]->usermodified);

        // Check the same with non-editing teacher and make sure submission is not updated for suspended user.
        $this->setUser($this->editingteachers[0]);
        $assign = $this->create_instance(array('teamsubmission'=>1));

        $this->setUser($this->extrastudents[1]);
        $now = time();
        $submission = $assign->get_group_submission($this->extrastudents[1]->id, 0, true);
        $assign->testable_update_submission($submission, $this->extrastudents[1]->id, true, true);

        $this->setUser($this->teachers[0]);
        $gradinginfo = grade_get_grades($this->course->id,
                                        'mod',
                                        'assign',
                                        $assign->get_instance()->id,
                                        $this->extrastudents[1]->id);

        $this->assertEquals($this->extrastudents[1]->id,
                            $gradinginfo->items[0]->grades[$this->extrastudents[1]->id]->usermodified);

        $gradinginfo = grade_get_grades($this->course->id,
                                        'mod',
                                        'assign',
                                        $assign->get_instance()->id,
                                        $this->extrastudents[self::GROUP_COUNT+1]->id);

        $this->assertEquals($this->extrastudents[self::GROUP_COUNT+1]->id,
                            $gradinginfo->items[0]->grades[$this->extrastudents[self::GROUP_COUNT+1]->id]->usermodified);

        $gradinginfo = grade_get_grades($this->course->id,
                                        'mod',
                                        'assign',
                                        $assign->get_instance()->id,
                                        $this->extrasuspendedstudents[1]->id);
        $this->assertEquals($this->extrasuspendedstudents[1]->id,
                            $gradinginfo->items[0]->grades[$this->extrasuspendedstudents[1]->id]->usermodified);

        // Now verify blind marking.
        $this->setUser($this->editingteachers[0]);
        $assign = $this->create_instance(array('blindmarking'=>1));

        $this->setUser($this->extrastudents[0]);
        $now = time();
        $submission = $assign->get_user_submission($this->extrastudents[0]->id, true);
        $assign->testable_update_submission($submission, $this->extrastudents[0]->id, true, false);

        $this->setUser($this->editingteachers[0]);
        $gradinginfo = grade_get_grades($this->course->id,
                                        'mod',
                                        'assign',
                                        $assign->get_instance()->id,
                                        $this->extrastudents[0]->id);

        $this->assertEquals(null, $gradinginfo->items[0]->grades[$this->extrastudents[0]->id]->datesubmitted);
    }

    public function test_group_submissions_submit_for_marking_requireallteammemberssubmit() {
        global $PAGE;

        $this->create_extra_users();
        // Now verify group assignments.
        $this->setUser($this->editingteachers[0]);
        $assign = $this->create_instance(array('teamsubmission'=>1,
                                               'assignsubmission_onlinetext_enabled'=>1,
                                               'submissiondrafts'=>1,
                                               'requireallteammemberssubmit'=>1));
        $PAGE->set_url(new moodle_url('/mod/assign/view.php', array('id' => $assign->get_course_module()->id)));

        // Add a submission.
        $this->setUser($this->extrastudents[0]);
        $data = new stdClass();
        $data->onlinetext_editor = array('itemid'=>file_get_unused_draft_itemid(),
                                         'text'=>'Submission text',
                                         'format'=>FORMAT_MOODLE);

        $notices = array();
        $assign->save_submission($data, $notices);

        // Check we can see the submit button.
        $output = $assign->view_student_summary($this->extrastudents[0], true);
        $this->assertContains(get_string('submitassignment', 'assign'), $output);

        $submission = $assign->get_group_submission($this->extrastudents[0]->id, 0, true);
        $submission->status = ASSIGN_SUBMISSION_STATUS_SUBMITTED;
        $assign->testable_update_submission($submission, $this->extrastudents[0]->id, true, true);

        // Check that the student does not see "Submit" button.
        $output = $assign->view_student_summary($this->extrastudents[0], true);
        $this->assertNotContains(get_string('submitassignment', 'assign'), $output);

        // Change to another user in the same group.
        $this->setUser($this->extrastudents[self::GROUP_COUNT]);
        $output = $assign->view_student_summary($this->extrastudents[self::GROUP_COUNT], true);
        $this->assertContains(get_string('submitassignment', 'assign'), $output);

        $submission = $assign->get_group_submission($this->extrastudents[self::GROUP_COUNT]->id, 0, true);
        $submission->status = ASSIGN_SUBMISSION_STATUS_SUBMITTED;
        $assign->testable_update_submission($submission, $this->extrastudents[self::GROUP_COUNT]->id, true, true);
        $output = $assign->view_student_summary($this->extrastudents[self::GROUP_COUNT], true);
        $this->assertNotContains(get_string('submitassignment', 'assign'), $output);
    }

    public function test_group_submissions_submit_for_marking() {
        global $PAGE;

        $this->create_extra_users();
        // Now verify group assignments.
        $this->setUser($this->editingteachers[0]);
        $time = time();
        $assign = $this->create_instance(array('teamsubmission'=>1,
                                               'assignsubmission_onlinetext_enabled'=>1,
                                               'submissiondrafts'=>1,
                                               'requireallteammemberssubmit'=>0,
                                               'duedate' => $time - 2*24*60*60));
        $PAGE->set_url(new moodle_url('/mod/assign/view.php', array('id' => $assign->get_course_module()->id)));

        $this->setUser($this->extrastudents[0]);
        // Add a submission.
        $data = new stdClass();
        $data->onlinetext_editor = array('itemid'=>file_get_unused_draft_itemid(),
                                         'text'=>'Submission text',
                                         'format'=>FORMAT_MOODLE);

        $notices = array();
        $assign->save_submission($data, $notices);

        // Check we can see the submit button.
        $output = $assign->view_student_summary($this->extrastudents[0], true);
        $this->assertContains(get_string('submitassignment', 'assign'), $output);
        $this->assertContains(get_string('timeremaining', 'assign'), $output);
        $difftime = time() - $time;
        $this->assertContains(get_string('overdue', 'assign', format_time(2*24*60*60 + $difftime)), $output);

        $submission = $assign->get_group_submission($this->extrastudents[0]->id, 0, true);
        $submission->status = ASSIGN_SUBMISSION_STATUS_SUBMITTED;
        $assign->testable_update_submission($submission, $this->extrastudents[0]->id, true, true);

        // Check that the student does not see "Submit" button.
        $output = $assign->view_student_summary($this->extrastudents[0], true);
        $this->assertNotContains(get_string('submitassignment', 'assign'), $output);

        // Change to another user in the same group.
        $this->setUser($this->extrastudents[self::GROUP_COUNT]);
        $output = $assign->view_student_summary($this->extrastudents[self::GROUP_COUNT], true);
        $this->assertNotContains(get_string('submitassignment', 'assign'), $output);

        // Check that time remaining is not overdue.
        $this->assertContains(get_string('timeremaining', 'assign'), $output);
        $difftime = time() - $time;
        $this->assertContains(get_string('submittedlate', 'assign', format_time(2*24*60*60 + $difftime)), $output);

        $submission = $assign->get_group_submission($this->extrastudents[self::GROUP_COUNT]->id, 0, true);
        $submission->status = ASSIGN_SUBMISSION_STATUS_SUBMITTED;
        $assign->testable_update_submission($submission, $this->extrastudents[self::GROUP_COUNT]->id, true, true);
        $output = $assign->view_student_summary($this->extrastudents[self::GROUP_COUNT], true);
        $this->assertNotContains(get_string('submitassignment', 'assign'), $output);
    }

    public function test_submissions_open() {
        $this->setUser($this->editingteachers[0]);

        $now = time();
        $tomorrow = $now + 24*60*60;
        $oneweek = $now + 7*24*60*60;
        $yesterday = $now - 24*60*60;

        $assign = $this->create_instance();
        $this->assertEquals(true, $assign->testable_submissions_open($this->students[0]->id));

        $assign = $this->create_instance(array('duedate'=>$tomorrow));
        $this->assertEquals(true, $assign->testable_submissions_open($this->students[0]->id));

        $assign = $this->create_instance(array('duedate'=>$yesterday));
        $this->assertEquals(true, $assign->testable_submissions_open($this->students[0]->id));

        $assign = $this->create_instance(array('duedate'=>$yesterday, 'cutoffdate'=>$tomorrow));
        $this->assertEquals(true, $assign->testable_submissions_open($this->students[0]->id));

        $assign = $this->create_instance(array('duedate'=>$yesterday, 'cutoffdate'=>$yesterday));
        $this->assertEquals(false, $assign->testable_submissions_open($this->students[0]->id));

        $assign->testable_save_user_extension($this->students[0]->id, $tomorrow);
        $this->assertEquals(true, $assign->testable_submissions_open($this->students[0]->id));

        $assign = $this->create_instance(array('submissiondrafts'=>1));
        $this->assertEquals(true, $assign->testable_submissions_open($this->students[0]->id));

        $this->setUser($this->students[0]);
        $now = time();
        $submission = $assign->get_user_submission($this->students[0]->id, true);
        $submission->status = ASSIGN_SUBMISSION_STATUS_SUBMITTED;
        $assign->testable_update_submission($submission, $this->students[0]->id, true, false);
        $this->setUser($this->editingteachers[0]);
        $this->assertEquals(false, $assign->testable_submissions_open($this->students[0]->id));
    }

    public function test_get_graders() {
        $this->create_extra_users();
        $this->setUser($this->editingteachers[0]);

        // Create an assignment with no groups.
        $assign = $this->create_instance();
        $this->assertCount(self::DEFAULT_TEACHER_COUNT +
                           self::DEFAULT_EDITING_TEACHER_COUNT +
                           self::EXTRA_TEACHER_COUNT +
                           self::EXTRA_EDITING_TEACHER_COUNT,
                           $assign->testable_get_graders($this->students[0]->id));

        // Force create an assignment with SEPARATEGROUPS.
        $data = new stdClass();
        $data->courseid = $this->course->id;
        $data->name = 'Grouping';
        $groupingid = groups_create_grouping($data);
        groups_assign_grouping($groupingid, $this->groups[0]->id);
        $assign = $this->create_instance(array('groupingid' => $groupingid, 'groupmode' => SEPARATEGROUPS));

        $this->setUser($this->students[1]);
        $this->assertCount(4, $assign->testable_get_graders($this->students[0]->id));
        // Note the second student is in a group that is not in the grouping.
        // This means that we get all graders that are not in a group in the grouping.
        $this->assertCount(10, $assign->testable_get_graders($this->students[1]->id));
    }

    public function test_get_notified_users() {
        global $CFG, $DB;

        $capability = 'mod/assign:receivegradernotifications';
        $coursecontext = context_course::instance($this->course->id);
        $role = $DB->get_record('role', array('shortname' => 'teacher'));

        $this->create_extra_users();
        $this->setUser($this->editingteachers[0]);

        // Create an assignment with no groups.
        $assign = $this->create_instance();

        $this->assertCount(self::DEFAULT_TEACHER_COUNT +
                           self::DEFAULT_EDITING_TEACHER_COUNT +
                           self::EXTRA_TEACHER_COUNT +
                           self::EXTRA_EDITING_TEACHER_COUNT,
                           $assign->testable_get_notifiable_users($this->students[0]->id));

        // Change nonediting teachers role to not receive grader notifications.
        assign_capability($capability, CAP_PROHIBIT, $role->id, $coursecontext);

        $this->assertCount(self::DEFAULT_EDITING_TEACHER_COUNT +
                           self::EXTRA_EDITING_TEACHER_COUNT,
                           $assign->testable_get_notifiable_users($this->students[0]->id));

        // Reset nonediting teachers role to default.
        unassign_capability($capability, $role->id, $coursecontext);

        // Force create an assignment with SEPARATEGROUPS.
        $data = new stdClass();
        $data->courseid = $this->course->id;
        $data->name = 'Grouping';
        $groupingid = groups_create_grouping($data);
        groups_assign_grouping($groupingid, $this->groups[0]->id);
        $assign = $this->create_instance(array('groupingid' => $groupingid, 'groupmode' => SEPARATEGROUPS));

        $this->setUser($this->students[1]);
        $this->assertCount(4, $assign->testable_get_notifiable_users($this->students[0]->id));
        // Note the second student is in a group that is not in the grouping.
        // This means that we get all graders that are not in a group in the grouping.
        $this->assertCount(10, $assign->testable_get_notifiable_users($this->students[1]->id));

        // Change nonediting teachers role to not receive grader notifications.
        assign_capability($capability, CAP_PROHIBIT, $role->id, $coursecontext);

        $this->assertCount(2, $assign->testable_get_notifiable_users($this->students[0]->id));
        // Note the second student is in a group that is not in the grouping.
        // This means that we get all graders that are not in a group in the grouping.
        $this->assertCount(5, $assign->testable_get_notifiable_users($this->students[1]->id));
    }

    public function test_group_members_only() {
        global $CFG;

        $this->setAdminUser();
        $this->create_extra_users();
        $CFG->enableavailability = true;
        $grouping = $this->getDataGenerator()->create_grouping(array('courseid' => $this->course->id));
        groups_assign_grouping($grouping->id, $this->groups[0]->id);

        // Force create an assignment with SEPARATEGROUPS.
        $instance = $this->getDataGenerator()->create_module('assign', array('course'=>$this->course->id),
                array('availability' => json_encode(\core_availability\tree::get_root_json(array(
                    \availability_grouping\condition::get_json()))),
                'groupingid' => $grouping->id));

        $cm = get_coursemodule_from_instance('assign', $instance->id);
        $context = context_module::instance($cm->id);
        $assign = new testable_assign($context, $cm, $this->course);

        $this->setUser($this->teachers[0]);
        get_fast_modinfo($this->course, 0, true);
        $this->assertCount(5, $assign->list_participants(0, true));

    }

    public function test_get_uniqueid_for_user() {
        $this->setUser($this->editingteachers[0]);
        $assign = $this->create_instance();

        foreach ($this->students as $student) {
            $uniqueid = $assign->get_uniqueid_for_user($student->id);
            $this->assertEquals($student->id, $assign->get_user_id_for_uniqueid($uniqueid));
        }
    }

    public function test_show_student_summary() {
        global $CFG, $PAGE;

        $this->setUser($this->editingteachers[0]);
        $assign = $this->create_instance();
        $PAGE->set_url(new moodle_url('/mod/assign/view.php', array('id' => $assign->get_course_module()->id)));

        // No feedback should be available because this student has not been graded.
        $this->setUser($this->students[0]);
        $output = $assign->view_student_summary($this->students[0], true);
        $this->assertEquals(false, strpos($output, 'Feedback'), 'Do not show feedback if there is no grade');
        // Simulate adding a grade.
        $this->setUser($this->teachers[0]);
        $data = new stdClass();
        $data->grade = '50.0';
        $assign->testable_apply_grade_to_user($data, $this->students[0]->id, 0);

        // Now we should see the feedback.
        $this->setUser($this->students[0]);
        $output = $assign->view_student_summary($this->students[0], true);
        $this->assertNotEquals(false, strpos($output, 'Feedback'), 'Show feedback if there is a grade');

        // Now hide the grade in gradebook.
        $this->setUser($this->teachers[0]);
        require_once($CFG->libdir.'/gradelib.php');
        $gradeitem = new grade_item(array(
            'itemtype'      => 'mod',
            'itemmodule'    => 'assign',
            'iteminstance'  => $assign->get_instance()->id,
            'courseid'      => $this->course->id));

        $gradeitem->set_hidden(1, false);

        // No feedback should be available because the grade is hidden.
        $this->setUser($this->students[0]);
        $output = $assign->view_student_summary($this->students[0], true);
        $this->assertEquals(false, strpos($output, 'Feedback'), 'Do not show feedback if the grade is hidden in the gradebook');

        // Do the same but add feedback.
        $assign = $this->create_instance(array('assignfeedback_comments_enabled' => 1));

        $this->setUser($this->teachers[0]);
        $grade = $assign->get_user_grade($this->students[0]->id, true);
        $data = new stdClass();
        $data->assignfeedbackcomments_editor = array('text'=>'Tomato sauce',
                                         'format'=>FORMAT_MOODLE);
        $plugin = $assign->get_feedback_plugin_by_type('comments');
        $plugin->save($grade, $data);

        // Should have feedback but no grade.
        $this->setUser($this->students[0]);
        $output = $assign->view_student_summary($this->students[0], true);
        $this->assertNotEquals(false, strpos($output, 'Feedback'), 'Show feedback even if there is no grade');
        $this->assertEquals(false, strpos($output, 'Grade'), 'Do not show grade when there is no grade.');
        $this->assertEquals(false, strpos($output, 'Graded on'), 'Do not show graded date when there is no grade.');

        // Now hide the grade in gradebook.
        $this->setUser($this->teachers[0]);
        $gradeitem = new grade_item(array(
            'itemtype'      => 'mod',
            'itemmodule'    => 'assign',
            'iteminstance'  => $assign->get_instance()->id,
            'courseid'      => $this->course->id));

        $gradeitem->set_hidden(1, false);

        // No feedback should be available because the grade is hidden.
        $this->setUser($this->students[0]);
        $output = $assign->view_student_summary($this->students[0], true);
        $this->assertEquals(false, strpos($output, 'Feedback'), 'Do not show feedback if the grade is hidden in the gradebook');
    }

    public function test_attempt_reopen_method_manual() {
        global $PAGE;

        $this->setUser($this->editingteachers[0]);
        $assign = $this->create_instance(array('attemptreopenmethod'=>ASSIGN_ATTEMPT_REOPEN_METHOD_MANUAL,
                                               'maxattempts'=>3,
                                               'submissiondrafts'=>1,
                                               'assignsubmission_onlinetext_enabled'=>1));
        $PAGE->set_url(new moodle_url('/mod/assign/view.php', array('id' => $assign->get_course_module()->id)));

        // Student should be able to see an add submission button.
        $this->setUser($this->students[0]);
        $output = $assign->view_student_summary($this->students[0], true);
        $this->assertNotEquals(false, strpos($output, get_string('addsubmission', 'assign')));

        // Add a submission.
        $now = time();
        $submission = $assign->get_user_submission($this->students[0]->id, true);
        $data = new stdClass();
        $data->onlinetext_editor = array('itemid'=>file_get_unused_draft_itemid(),
                                         'text'=>'Submission text',
                                         'format'=>FORMAT_MOODLE);
        $plugin = $assign->get_submission_plugin_by_type('onlinetext');
        $plugin->save($submission, $data);

        // And now submit it for marking.
        $submission->status = ASSIGN_SUBMISSION_STATUS_SUBMITTED;
        $assign->testable_update_submission($submission, $this->students[0]->id, true, false);

        // Verify the student cannot make changes to the submission.
        $output = $assign->view_student_summary($this->students[0], true);
        $this->assertEquals(false, strpos($output, get_string('addsubmission', 'assign')));

        // Mark the submission.
        $this->setUser($this->teachers[0]);
        $data = new stdClass();
        $data->grade = '50.0';
        $assign->testable_apply_grade_to_user($data, $this->students[0]->id, 0);

        // Check the student can see the grade.
        $this->setUser($this->students[0]);
        $output = $assign->view_student_summary($this->students[0], true);
        $this->assertNotEquals(false, strpos($output, '50.0'));

        // Allow the student another attempt.
        $this->teachers[0]->ignoresesskey = true;
        $this->setUser($this->teachers[0]);
        $result = $assign->testable_process_add_attempt($this->students[0]->id);
        $this->assertEquals(true, $result);

        // Check that the previous attempt is now in the submission history table.
        $this->setUser($this->students[0]);
        $output = $assign->view_student_summary($this->students[0], true);
        // Need a better check.
        $this->assertNotEquals(false, strpos($output, 'Submission text'), 'Contains: Submission text');

        // Check that the student now has a button for Add a new attempt".
        $this->assertNotEquals(false, strpos($output, get_string('addnewattempt', 'assign')));
        // Check that the student now does not have a button for Submit.
        $this->assertEquals(false, strpos($output, get_string('submitassignment', 'assign')));

        // Check that the student now has a submission history.
        $this->assertNotEquals(false, strpos($output, get_string('attempthistory', 'assign')));

        $this->setUser($this->teachers[0]);
        // Check that the grading table loads correctly and contains this user.
        // This is also testing that we do not get duplicate rows in the grading table.
        $gradingtable = new assign_grading_table($assign, 100, '', 0, true);
        $output = $assign->get_renderer()->render($gradingtable);
        $this->assertEquals(true, strpos($output, $this->students[0]->lastname));

        // Should be 1 not 2.
        $this->assertEquals(1, $assign->count_submissions());
        $this->assertEquals(1, $assign->count_submissions_with_status('reopened'));
        $this->assertEquals(0, $assign->count_submissions_need_grading());
        $this->assertEquals(1, $assign->count_grades());

        // Change max attempts to unlimited.
        $formdata = clone($assign->get_instance());
        $formdata->maxattempts = ASSIGN_UNLIMITED_ATTEMPTS;
        $formdata->instance = $formdata->id;
        $assign->update_instance($formdata);

        // Mark the submission again.
        $data = new stdClass();
        $data->grade = '60.0';
        $assign->testable_apply_grade_to_user($data, $this->students[0]->id, 1);

        // Check the grade exists.
        $grades = $assign->get_user_grades_for_gradebook($this->students[0]->id);
        $this->assertEquals(60, (int)$grades[$this->students[0]->id]->rawgrade);

        // Check we can reopen still.
        $result = $assign->testable_process_add_attempt($this->students[0]->id);
        $this->assertEquals(true, $result);

        // Should no longer have a grade because there is no grade for the latest attempt.
        $grades = $assign->get_user_grades_for_gradebook($this->students[0]->id);
        $this->assertEmpty($grades);

    }

    /**
     * Test reopen behavior when in "Reopen until pass" mode.
     */
    public function test_attempt_reopen_method_untilpass() {
        global $PAGE;

        $this->setUser($this->editingteachers[0]);
        $assign = $this->create_instance(array('attemptreopenmethod' => ASSIGN_ATTEMPT_REOPEN_METHOD_UNTILPASS,
                'maxattempts' => 3,
                'submissiondrafts' => 1,
                'assignsubmission_onlinetext_enabled' => 1));
        $PAGE->set_url(new moodle_url('/mod/assign/view.php', array('id' => $assign->get_course_module()->id)));

        // Set grade to pass to 80.
        $gradeitem = $assign->get_grade_item();
        $gradeitem->gradepass = '80.0';
        $gradeitem->update();

        // Student should be able to see an add submission button.
        $this->setUser($this->students[0]);
        $output = $assign->view_student_summary($this->students[0], true);
        $this->assertNotEquals(false, strpos($output, get_string('addsubmission', 'assign')));

        // Add a submission.
        $now = time();
        $submission = $assign->get_user_submission($this->students[0]->id, true);
        $data = new stdClass();
        $data->onlinetext_editor = array('itemid' => file_get_unused_draft_itemid(),
                'text' => 'Submission text',
                'format' => FORMAT_MOODLE);
        $plugin = $assign->get_submission_plugin_by_type('onlinetext');
        $plugin->save($submission, $data);

        // And now submit it for marking.
        $submission->status = ASSIGN_SUBMISSION_STATUS_SUBMITTED;
        $assign->testable_update_submission($submission, $this->students[0]->id, true, false);

        // Verify the student cannot make a new attempt.
        $output = $assign->view_student_summary($this->students[0], true);
        $this->assertEquals(false, strpos($output, get_string('addnewattempt', 'assign')));

        // Mark the submission as non-passing.
        $this->setUser($this->teachers[0]);
        $data = new stdClass();
        $data->grade = '50.0';
        $assign->testable_apply_grade_to_user($data, $this->students[0]->id, 0);

        // Check the student can see the grade.
        $this->setUser($this->students[0]);
        $output = $assign->view_student_summary($this->students[0], true);
        $this->assertNotEquals(false, strpos($output, '50.0'));

        // Check that the student now has a button for Add a new attempt.
        $output = $assign->view_student_summary($this->students[0], true);
        $this->assertNotEquals(false, strpos($output, get_string('addnewattempt', 'assign')));

        // Check that the student now does not have a button for Submit.
        $this->assertEquals(false, strpos($output, get_string('submitassignment', 'assign')));

        // Check that the student now has a submission history.
        $this->assertNotEquals(false, strpos($output, get_string('attempthistory', 'assign')));

        // Add a second submission.
        $now = time();
        $submission = $assign->get_user_submission($this->students[0]->id, true, 1);
        $data = new stdClass();
        $data->onlinetext_editor = array('itemid' => file_get_unused_draft_itemid(),
                'text' => 'Submission text',
                'format' => FORMAT_MOODLE);
        $plugin = $assign->get_submission_plugin_by_type('onlinetext');
        $plugin->save($submission, $data);

        // And now submit it for marking.
        $submission->status = ASSIGN_SUBMISSION_STATUS_SUBMITTED;
        $assign->testable_update_submission($submission, $this->students[0]->id, true, false);

        // Mark the submission as passing.
        $this->setUser($this->teachers[0]);
        $data = new stdClass();
        $data->grade = '80.0';
        $assign->testable_apply_grade_to_user($data, $this->students[0]->id, 1);

        // Check that the student does not have a button for Add a new attempt.
        $this->setUser($this->students[0]);
        $output = $assign->view_student_summary($this->students[0], true);
        $this->assertEquals(false, strpos($output, get_string('addnewattempt', 'assign')));

        // Re-mark the submission as not passing.
        $this->setUser($this->teachers[0]);
        $data = new stdClass();
        $data->grade = '50.0';
        $assign->testable_apply_grade_to_user($data, $this->students[0]->id, 1);

        // Check that the student now has a button for Add a new attempt.
        $this->setUser($this->students[0]);
        $output = $assign->view_student_summary($this->students[0], true);
        $this->assertNotEquals(false, strpos($output, get_string('addnewattempt', 'assign')));

        // Add a submission as a second student.
        $this->setUser($this->students[1]);
        $now = time();
        $submission = $assign->get_user_submission($this->students[1]->id, true);
        $data = new stdClass();
        $data->onlinetext_editor = array('itemid' => file_get_unused_draft_itemid(),
                'text' => 'Submission text',
                'format' => FORMAT_MOODLE);
        $plugin = $assign->get_submission_plugin_by_type('onlinetext');
        $plugin->save($submission, $data);

        // And now submit it for marking.
        $submission->status = ASSIGN_SUBMISSION_STATUS_SUBMITTED;
        $assign->testable_update_submission($submission, $this->students[1]->id, true, false);

        // Mark the submission as passing.
        $this->setUser($this->teachers[0]);
        $data = new stdClass();
        $data->grade = '100.0';
        $assign->testable_apply_grade_to_user($data, $this->students[1]->id, 0);

        // Check the student can see the grade.
        $this->setUser($this->students[1]);
        $output = $assign->view_student_summary($this->students[1], true);
        $this->assertNotEquals(false, strpos($output, '100.0'));

        // Check that the student does not have a button for Add a new attempt.
        $output = $assign->view_student_summary($this->students[1], true);
        $this->assertEquals(false, strpos($output, get_string('addnewattempt', 'assign')));

        // Set grade to pass to 0, so that no attempts should reopen.
        $gradeitem = $assign->get_grade_item();
        $gradeitem->gradepass = '0';
        $gradeitem->update();

        // Add another submission.
        $this->setUser($this->students[2]);
        $now = time();
        $submission = $assign->get_user_submission($this->students[2]->id, true);
        $data = new stdClass();
        $data->onlinetext_editor = array('itemid' => file_get_unused_draft_itemid(),
                'text' => 'Submission text',
                'format' => FORMAT_MOODLE);
        $plugin = $assign->get_submission_plugin_by_type('onlinetext');
        $plugin->save($submission, $data);

        // And now submit it for marking.
        $submission->status = ASSIGN_SUBMISSION_STATUS_SUBMITTED;
        $assign->testable_update_submission($submission, $this->students[2]->id, true, false);

        // Mark the submission as graded.
        $this->setUser($this->teachers[0]);
        $data = new stdClass();
        $data->grade = '0.0';
        $assign->testable_apply_grade_to_user($data, $this->students[2]->id, 0);

        // Check the student can see the grade.
        $this->setUser($this->students[2]);
        $output = $assign->view_student_summary($this->students[2], true);
        $this->assertNotEquals(false, strpos($output, '0.0'));

        // Check that the student does not have a button for Add a new attempt.
        $output = $assign->view_student_summary($this->students[2], true);
        $this->assertEquals(false, strpos($output, get_string('addnewattempt', 'assign')));
    }


    public function test_markingworkflow() {
        global $PAGE;

        $this->setUser($this->editingteachers[0]);
        $assign = $this->create_instance(array('markingworkflow'=>1));
        $PAGE->set_url(new moodle_url('/mod/assign/view.php', array('id' => $assign->get_course_module()->id)));

        // Mark the submission and set to notmarked.
        $this->setUser($this->teachers[0]);
        $data = new stdClass();
        $data->grade = '50.0';
        $data->workflowstate = ASSIGN_MARKING_WORKFLOW_STATE_NOTMARKED;
        $assign->testable_apply_grade_to_user($data, $this->students[0]->id, 0);

        // Check the student can't see the grade.
        $this->setUser($this->students[0]);
        $output = $assign->view_student_summary($this->students[0], true);
        $this->assertEquals(false, strpos($output, '50.0'));

        // Make sure the grade isn't pushed to the gradebook.
        $grades = $assign->get_user_grades_for_gradebook($this->students[0]->id);
        $this->assertEmpty($grades);

        // Mark the submission and set to inmarking.
        $this->setUser($this->teachers[0]);
        $data = new stdClass();
        $data->grade = '50.0';
        $data->workflowstate = ASSIGN_MARKING_WORKFLOW_STATE_INMARKING;
        $assign->testable_apply_grade_to_user($data, $this->students[0]->id, 0);

        // Check the student can't see the grade.
        $this->setUser($this->students[0]);
        $output = $assign->view_student_summary($this->students[0], true);
        $this->assertEquals(false, strpos($output, '50.0'));

        // Make sure the grade isn't pushed to the gradebook.
        $grades = $assign->get_user_grades_for_gradebook($this->students[0]->id);
        $this->assertEmpty($grades);

        // Mark the submission and set to readyforreview.
        $this->setUser($this->teachers[0]);
        $data = new stdClass();
        $data->grade = '50.0';
        $data->workflowstate = ASSIGN_MARKING_WORKFLOW_STATE_READYFORREVIEW;
        $assign->testable_apply_grade_to_user($data, $this->students[0]->id, 0);

        // Check the student can't see the grade.
        $this->setUser($this->students[0]);
        $output = $assign->view_student_summary($this->students[0], true);
        $this->assertEquals(false, strpos($output, '50.0'));

        // Make sure the grade isn't pushed to the gradebook.
        $grades = $assign->get_user_grades_for_gradebook($this->students[0]->id);
        $this->assertEmpty($grades);

        // Mark the submission and set to inreview.
        $this->setUser($this->teachers[0]);
        $data = new stdClass();
        $data->grade = '50.0';
        $data->workflowstate = ASSIGN_MARKING_WORKFLOW_STATE_INREVIEW;
        $assign->testable_apply_grade_to_user($data, $this->students[0]->id, 0);

        // Check the student can't see the grade.
        $this->setUser($this->students[0]);
        $output = $assign->view_student_summary($this->students[0], true);
        $this->assertEquals(false, strpos($output, '50.0'));

        // Make sure the grade isn't pushed to the gradebook.
        $grades = $assign->get_user_grades_for_gradebook($this->students[0]->id);
        $this->assertEmpty($grades);

        // Mark the submission and set to readyforrelease.
        $this->setUser($this->teachers[0]);
        $data = new stdClass();
        $data->grade = '50.0';
        $data->workflowstate = ASSIGN_MARKING_WORKFLOW_STATE_READYFORRELEASE;
        $assign->testable_apply_grade_to_user($data, $this->students[0]->id, 0);

        // Check the student can't see the grade.
        $this->setUser($this->students[0]);
        $output = $assign->view_student_summary($this->students[0], true);
        $this->assertEquals(false, strpos($output, '50.0'));

        // Make sure the grade isn't pushed to the gradebook.
        $grades = $assign->get_user_grades_for_gradebook($this->students[0]->id);
        $this->assertEmpty($grades);

        // Mark the submission and set to released.
        $this->setUser($this->teachers[0]);
        $data = new stdClass();
        $data->grade = '50.0';
        $data->workflowstate = ASSIGN_MARKING_WORKFLOW_STATE_RELEASED;
        $assign->testable_apply_grade_to_user($data, $this->students[0]->id, 0);

        // Check the student can see the grade.
        $this->setUser($this->students[0]);
        $output = $assign->view_student_summary($this->students[0], true);
        $this->assertNotEquals(false, strpos($output, '50.0'));

        // Make sure the grade is pushed to the gradebook.
        $grades = $assign->get_user_grades_for_gradebook($this->students[0]->id);
        $this->assertEquals(50, (int)$grades[$this->students[0]->id]->rawgrade);
    }

    public function test_markerallocation() {
        global $PAGE;

        $this->setUser($this->editingteachers[0]);
        $assign = $this->create_instance(array('markingworkflow'=>1, 'markingallocation'=>1));
        $PAGE->set_url(new moodle_url('/mod/assign/view.php', array('id' => $assign->get_course_module()->id)));

        // Allocate marker to submission.
        $data = new stdClass();
        $data->allocatedmarker = $this->teachers[0]->id;
        $assign->testable_apply_grade_to_user($data, $this->students[0]->id, 0);

        // Check the allocated marker can view the submission.
        $this->setUser($this->teachers[0]);
        $gradingtable = new assign_grading_table($assign, 100, '', 0, true);
        $output = $assign->get_renderer()->render($gradingtable);
        $this->assertEquals(true, strpos($output, $this->students[0]->lastname));

        // Check that other teachers can't view this submission.
        $this->setUser($this->teachers[1]);
        $gradingtable = new assign_grading_table($assign, 100, '', 0, true);
        $output = $assign->get_renderer()->render($gradingtable);
        $this->assertNotEquals(true, strpos($output, $this->students[0]->lastname));
    }



    public function test_teacher_submit_for_student() {
        global $PAGE;

        $this->preventResetByRollback();
        $sink = $this->redirectMessages();

        $this->setUser($this->editingteachers[0]);

        $assign = $this->create_instance(array('assignsubmission_onlinetext_enabled'=>1, 'submissiondrafts'=>1));
        $PAGE->set_url(new moodle_url('/mod/assign/view.php', array('id' => $assign->get_course_module()->id)));

        $this->setUser($this->students[0]);
        // Simulate a submission.
        $data = new stdClass();
        $data->onlinetext_editor = array('itemid'=>file_get_unused_draft_itemid(),
                                         'text'=>'Student submission text',
                                         'format'=>FORMAT_MOODLE);

        $notices = array();
        $assign->save_submission($data, $notices);

        // Check that the submission text was saved.
        $output = $assign->view_student_summary($this->students[0], true);
        $this->assertContains('Student submission text', $output, 'Contains student submission text');

        // Check that a teacher teacher with the extra capability can edit a students submission.
        $this->setUser($this->teachers[0]);
        $data = new stdClass();
        $data->userid = $this->students[0]->id;
        $data->onlinetext_editor = array('itemid'=>file_get_unused_draft_itemid(),
                                         'text'=>'Teacher edited submission text',
                                         'format'=>FORMAT_MOODLE);

        // Add the required capability.
        $roleid = create_role('Dummy role', 'dummyrole', 'dummy role description');
        assign_capability('mod/assign:editothersubmission', CAP_ALLOW, $roleid, $assign->get_context()->id);
        role_assign($roleid, $this->teachers[0]->id, $assign->get_context()->id);
        accesslib_clear_all_caches_for_unit_testing();

        // Try to save the submission.
        $notices = array();
        $assign->save_submission($data, $notices);

        // Check that the teacher can submit the students work.
        $data = new stdClass();
        $data->userid = $this->students[0]->id;
        $notices = array();
        $assign->submit_for_grading($data, $notices);

        // Revert to draft so the student can edit it.
        $assign->revert_to_draft($this->students[0]->id);

        $this->setUser($this->students[0]);

        // Check that the submission text was saved.
        $output = $assign->view_student_summary($this->students[0], true);
        $this->assertContains('Teacher edited submission text', $output, 'Contains student submission text');

        // Check that the student can submit their work.
        $data = new stdClass();
        $assign->submit_for_grading($data, $notices);

        $output = $assign->view_student_summary($this->students[0], true);
        $this->assertNotContains(get_string('addsubmission', 'assign'), $output);

        // Set to a default editing teacher who should not be able to edit this submission.
        $this->setUser($this->editingteachers[1]);

        // Revert to draft so the submission is editable.
        $assign->revert_to_draft($this->students[0]->id);

        $data = new stdClass();
        $data->userid = $this->students[0]->id;
        $data->onlinetext_editor = array('itemid'=>file_get_unused_draft_itemid(),
                                         'text'=>'Teacher 2 edited submission text',
                                         'format'=>FORMAT_MOODLE);

        $notices = array();
        $this->setExpectedException('moodle_exception');
        $assign->save_submission($data, $notices);

        $sink->close();
    }

    public function test_disable_submit_after_cutoff_date() {
        global $PAGE;

        $this->setUser($this->editingteachers[0]);
        $now = time();
        $tomorrow = $now + 24*60*60;
        $lastweek = $now - 7*24*60*60;
        $yesterday = $now - 24*60*60;

        $assign = $this->create_instance(array('duedate'=>$yesterday,
                                               'cutoffdate'=>$tomorrow,
                                               'assignsubmission_onlinetext_enabled'=>1));
        $PAGE->set_url(new moodle_url('/mod/assign/view.php', array('id' => $assign->get_course_module()->id)));

        // Student should be able to see an add submission button.
        $this->setUser($this->students[0]);
        $output = $assign->view_student_summary($this->students[0], true);
        $this->assertNotEquals(false, strpos($output, get_string('addsubmission', 'assign')));

        // Add a submission but don't submit now.
        $submission = $assign->get_user_submission($this->students[0]->id, true);
        $data = new stdClass();
        $data->onlinetext_editor = array('itemid'=>file_get_unused_draft_itemid(),
                                         'text'=>'Submission text',
                                         'format'=>FORMAT_MOODLE);
        $plugin = $assign->get_submission_plugin_by_type('onlinetext');
        $plugin->save($submission, $data);

        // Create another instance with cut-off and due-date already passed.
        $this->setUser($this->editingteachers[0]);
        $now = time();
        $assign = $this->create_instance(array('duedate'=>$lastweek,
                                               'cutoffdate'=>$yesterday,
                                               'assignsubmission_onlinetext_enabled'=>1));

        $this->setUser($this->students[0]);
        $output = $assign->view_student_summary($this->students[0], true);
        $this->assertNotContains($output, get_string('editsubmission', 'assign'),
                                 'Should not be able to edit after cutoff date.');
        $this->assertNotContains($output, get_string('submitassignment', 'assign'),
                                 'Should not be able to submit after cutoff date.');
    }
    /**
     * Testing for submission comment plugin settings
     */
    public function test_submission_comment_plugin_settings() {
        global $CFG;

        $commentconfig = false;
        if (!empty($CFG->usecomments)) {
            $commentconfig = $CFG->usecomments;
        }

        $CFG->usecomments = true;
        $assign = $this->create_instance();
        $plugin = $assign->get_submission_plugin_by_type('comments');
        $this->assertEquals(1, $plugin->is_enabled('enabled'));

        $assign = $this->create_instance(array('assignsubmission_comments_enabled' => 0));
        $plugin = $assign->get_submission_plugin_by_type('comments');
        $this->assertEquals(1, $plugin->is_enabled('enabled'));

        $assign = $this->create_instance(array('assignsubmission_comments_enabled' => 1));
        $plugin = $assign->get_submission_plugin_by_type('comments');
        $this->assertEquals(1, $plugin->is_enabled('enabled'));

        $CFG->usecomments = false;
        $assign = $this->create_instance();
        $plugin = $assign->get_submission_plugin_by_type('comments');
        $this->assertEquals(0, $plugin->is_enabled('enabled'));

        $assign = $this->create_instance(array('assignsubmission_comments_enabled' => 0));
        $plugin = $assign->get_submission_plugin_by_type('comments');
        $this->assertEquals(0, $plugin->is_enabled('enabled'));

        $assign = $this->create_instance(array('assignsubmission_comments_enabled' => 1));
        $plugin = $assign->get_submission_plugin_by_type('comments');
        $this->assertEquals(0, $plugin->is_enabled('enabled'));

        $CFG->usecomments = $commentconfig;
    }

    /**
     * Testing for comment inline settings
     */
    public function test_feedback_comment_commentinline() {
        global $CFG;

        $sourcetext = "Hello!

I'm writing to you from the Moodle Majlis in Muscat, Oman, where we just had several days of Moodle community goodness.

URL outside a tag: https://moodle.org/logo/logo-240x60.gif
Plugin url outside a tag: @@PLUGINFILE@@/logo-240x60.gif

External link 1:<img src='https://moodle.org/logo/logo-240x60.gif' alt='Moodle'/>
External link 2:<img alt=\"Moodle\" src=\"https://moodle.org/logo/logo-240x60.gif\"/>
Internal link 1:<img src='@@PLUGINFILE@@/logo-240x60.gif' alt='Moodle'/>
Internal link 2:<img alt=\"Moodle\" src=\"@@PLUGINFILE@@logo-240x60.gif\"/>
Anchor link 1:<a href=\"@@PLUGINFILE@@logo-240x60.gif\" alt=\"bananas\">Link text</a>
Anchor link 2:<a title=\"bananas\" href=\"../logo-240x60.gif\">Link text</a>
";

        // Note the internal images have been stripped and the html is purified (quotes fixed in this case).
        $filteredtext = "Hello!

I'm writing to you from the Moodle Majlis in Muscat, Oman, where we just had several days of Moodle community goodness.

URL outside a tag: https://moodle.org/logo/logo-240x60.gif
Plugin url outside a tag: @@PLUGINFILE@@/logo-240x60.gif

External link 1:<img src=\"https://moodle.org/logo/logo-240x60.gif\" alt=\"Moodle\" />
External link 2:<img alt=\"Moodle\" src=\"https://moodle.org/logo/logo-240x60.gif\" />
Internal link 1:
Internal link 2:
Anchor link 1:Link text
Anchor link 2:<a title=\"bananas\" href=\"../logo-240x60.gif\">Link text</a>
";

        $this->setUser($this->editingteachers[0]);
        $params = array('assignsubmission_onlinetext_enabled' => 1,
                        'assignfeedback_comments_enabled' => 1,
                        'assignfeedback_comments_commentinline' => 1);
        $assign = $this->create_instance($params);

        $this->setUser($this->students[0]);
        // Add a submission but don't submit now.
        $submission = $assign->get_user_submission($this->students[0]->id, true);
        $data = new stdClass();

        // Test the internal link is stripped, but the external one is not.
        $data->onlinetext_editor = array('itemid'=>file_get_unused_draft_itemid(),
                                         'text'=>$sourcetext,
                                         'format'=>FORMAT_MOODLE);

        $plugin = $assign->get_submission_plugin_by_type('onlinetext');
        $plugin->save($submission, $data);

        $this->setUser($this->editingteachers[0]);

        $data = new stdClass();
        require_once($CFG->dirroot . '/mod/assign/gradeform.php');
        $pagination = array('userid'=>$this->students[0]->id,
                            'rownum'=>0,
                            'last'=>true,
                            'useridlistid' => $assign->get_useridlist_key_id(),
                            'attemptnumber'=>0);
        $formparams = array($assign, $data, $pagination);
        $mform = new mod_assign_grade_form(null, $formparams);

        $this->assertEquals($filteredtext, $data->assignfeedbackcomments_editor['text']);
    }

    /**
     * Testing for feedback comment plugin settings
     */
    public function test_feedback_plugin_settings() {

        $assign = $this->create_instance();
        $plugin = $assign->get_feedback_plugin_by_type('comments');
        $this->assertEquals(0, $plugin->is_enabled('enabled'));

        $assign = $this->create_instance(array('assignfeedback_comments_enabled' => 0));
        $plugin = $assign->get_feedback_plugin_by_type('comments');
        $this->assertEquals(0, $plugin->is_enabled('enabled'));

        $assign = $this->create_instance(array('assignfeedback_comments_enabled' => 1));
        $plugin = $assign->get_feedback_plugin_by_type('comments');
        $this->assertEquals(1, $plugin->is_enabled('enabled'));
    }

    /**
     * Testing if gradebook feedback plugin is enabled.
     */
    public function test_is_gradebook_feedback_enabled() {
        $adminconfig = get_config('assign');
        $gradebookplugin = $adminconfig->feedback_plugin_for_gradebook;

        // Create assignment with gradebook feedback enabled and grade = 0.
        $assign = $this->create_instance(array($gradebookplugin . '_enabled' => 1, 'grades' => 0));

        // Get gradebook feedback plugin.
        $gradebookplugintype = str_replace('assignfeedback_', '', $gradebookplugin);
        $plugin = $assign->get_feedback_plugin_by_type($gradebookplugintype);
        $this->assertEquals(1, $plugin->is_enabled('enabled'));
        $this->assertEquals(1, $assign->is_gradebook_feedback_enabled());

        // Create assignment with gradebook feedback disabled and grade = 0.
        $assign = $this->create_instance(array($gradebookplugin . '_enabled' => 0, 'grades' => 0));
        $plugin = $assign->get_feedback_plugin_by_type($gradebookplugintype);
        $this->assertEquals(0, $plugin->is_enabled('enabled'));
    }

    /**
     * Testing can_edit_submission
     */
    public function test_can_edit_submission() {
        global $PAGE, $DB;
        $this->create_extra_users();

        $this->setAdminUser();
        // Create assignment (onlinetext).
        $assign = $this->create_instance(array('assignsubmission_onlinetext_enabled'=>1, 'submissiondrafts'=>1));
        $PAGE->set_url(new moodle_url('/mod/assign/view.php', array('id' => $assign->get_course_module()->id)));

        // Check student can edit their own submission.
        $this->assertTrue($assign->can_edit_submission($this->students[0]->id, $this->students[0]->id));
        // Check student cannot edit others submission.
        $this->assertFalse($assign->can_edit_submission($this->students[0]->id, $this->students[1]->id));

        // Check teacher cannot (by default) edit a students submission.
        $this->assertFalse($assign->can_edit_submission($this->students[0]->id, $this->teachers[0]->id));

        // Add the required capability to edit a student submission.
        $roleid = create_role('Dummy role', 'dummyrole', 'dummy role description');
        assign_capability('mod/assign:editothersubmission', CAP_ALLOW, $roleid, $assign->get_context()->id);
        role_assign($roleid, $this->teachers[0]->id, $assign->get_context()->id);
        accesslib_clear_all_caches_for_unit_testing();
        // Retest - should now have access.
        $this->assertTrue($assign->can_edit_submission($this->students[0]->id, $this->teachers[0]->id));

        // Force create an assignment with SEPARATEGROUPS.
        $data = new stdClass();
        $data->courseid = $this->course->id;
        $data->name = 'Grouping';
        $groupingid = groups_create_grouping($data);
        groups_assign_grouping($groupingid, $this->groups[0]->id);
        groups_assign_grouping($groupingid, $this->groups[1]->id);
        $assign = $this->create_instance(array('groupingid' => $groupingid, 'groupmode' => SEPARATEGROUPS));

        // Add the capability to the new assignment for extra students 0 and 1.
        assign_capability('mod/assign:editothersubmission', CAP_ALLOW, $roleid, $assign->get_context()->id);
        role_assign($roleid, $this->extrastudents[0]->id, $assign->get_context()->id);
        role_assign($roleid, $this->extrastudents[1]->id, $assign->get_context()->id);
        accesslib_clear_all_caches_for_unit_testing();

        // Verify the extra student does not have the capability to edit a submission not in their group.
        $this->assertFalse($assign->can_edit_submission($this->students[0]->id, $this->extrastudents[1]->id));
        // Verify the extra student does have the capability to edit a submission in their group.
        $this->assertTrue($assign->can_edit_submission($this->students[0]->id, $this->extrastudents[0]->id));

    }

    /**
     * Test if the view blind details capability works
     */
    public function test_can_view_blind_details() {
        global $PAGE, $DB;
        $teacherrole = $DB->get_record('role', array('shortname' => 'teacher'));
        $managerrole = $DB->get_record('role', array('shortname' => 'manager'));

        $student = $this->students[0];// Get a student user.
        // Create a teacher. Shouldn't be able to view blind marking ID.
        $teacher = $this->getDataGenerator()->create_user();

        $this->getDataGenerator()->enrol_user($teacher->id,
                                              $this->course->id,
                                              $teacherrole->id);

        // Create a manager.. Should be able to view blind marking ID.
        $manager = $this->getDataGenerator()->create_user();
        $this->getDataGenerator()->enrol_user($manager->id,
                $this->course->id,
                $managerrole->id);

        // Generate blind marking assignment.
        $assign = $this->create_instance(array('blindmarking' => 1));
        $this->assertEquals(true, $assign->is_blind_marking());

        // Test student names are hidden to teacher.
        $this->setUser($teacher);
        $gradingtable = new assign_grading_table($assign, 1, '', 0, true);
        $output = $assign->get_renderer()->render($gradingtable);
        $this->assertEquals(true, strpos($output, get_string('hiddenuser', 'assign')));    // "Participant" is somewhere on the page.
        $this->assertEquals(false, strpos($output, fullname($student)));    // Students full name doesn't appear.

        // Test student names are visible to manager.
        $this->setUser($manager);
        $gradingtable = new assign_grading_table($assign, 1, '', 0, true);
        $output = $assign->get_renderer()->render($gradingtable);
        $this->assertEquals(true, strpos($output, get_string('hiddenuser', 'assign')));
        $this->assertEquals(true, strpos($output, fullname($student)));
    }

    /**
     * Testing get_shared_group_members
     */
    public function test_get_shared_group_members() {
        $this->create_extra_users();
        $this->setAdminUser();

        // Force create an assignment with SEPARATEGROUPS.
        $data = new stdClass();
        $data->courseid = $this->course->id;
        $data->name = 'Grouping';
        $groupingid = groups_create_grouping($data);
        groups_assign_grouping($groupingid, $this->groups[0]->id);
        groups_assign_grouping($groupingid, $this->groups[1]->id);
        $assign = $this->create_instance(array('groupingid' => $groupingid, 'groupmode' => SEPARATEGROUPS));
        $cm = $assign->get_course_module();

        // Add the capability to access allgroups.
        $roleid = create_role('Access all groups role', 'accessallgroupsrole', '');
        assign_capability('moodle/site:accessallgroups', CAP_ALLOW, $roleid, $assign->get_context()->id);
        role_assign($roleid, $this->extrastudents[3]->id, $assign->get_context()->id);
        accesslib_clear_all_caches_for_unit_testing();

        // Get shared group members for students 0 and 1.
        $groupmembers = array();
        $groupmembers[0] = $assign->get_shared_group_members($cm, $this->students[0]->id);
        $groupmembers[1] = $assign->get_shared_group_members($cm, $this->students[1]->id);

        // They should share groups with extrastudents 0 and 1.
        $this->assertTrue(in_array($this->extrastudents[0]->id, $groupmembers[0]));
        $this->assertFalse(in_array($this->extrastudents[0]->id, $groupmembers[1]));
        $this->assertTrue(in_array($this->extrastudents[1]->id, $groupmembers[1]));
        $this->assertFalse(in_array($this->extrastudents[1]->id, $groupmembers[0]));

        // Lists of group members for students and extrastudents should be the same.
        $this->assertEquals($groupmembers[0], $assign->get_shared_group_members($cm, $this->extrastudents[0]->id));
        $this->assertEquals($groupmembers[1], $assign->get_shared_group_members($cm, $this->extrastudents[1]->id));

        // Get all group members for extrastudent 3 wich can access all groups.
        $allgroupmembers = $assign->get_shared_group_members($cm, $this->extrastudents[3]->id);

        // Extrastudent 3 should see students 0 and 1, extrastudent 0 and 1.
        $this->assertTrue(in_array($this->students[0]->id, $allgroupmembers));
        $this->assertTrue(in_array($this->students[1]->id, $allgroupmembers));
        $this->assertTrue(in_array($this->extrastudents[0]->id, $allgroupmembers));
        $this->assertTrue(in_array($this->extrastudents[1]->id , $allgroupmembers));
    }

    /**
<<<<<<< HEAD
     * Test the quicksave grades processor
     */
    public function test_process_save_quick_grades() {
        $this->editingteachers[0]->ignoresesskey = true;
        $this->setUser($this->editingteachers[0]);

        $assign = $this->create_instance(array('attemptreopenmethod' => ASSIGN_ATTEMPT_REOPEN_METHOD_MANUAL));

        // Initially grade the user.
        $grade = $assign->get_user_grade($this->students[0]->id, false);
        if (!$grade) {
            $grade = new stdClass();
            $grade->attemptnumber = '';
            $grade->timemodified = '';
        }
        $data = array(
            'grademodified_' . $this->students[0]->id => $grade->timemodified,
            'gradeattempt_' . $this->students[0]->id => $grade->attemptnumber,
            'quickgrade_' . $this->students[0]->id => '60.0'
        );
        $result = $assign->testable_process_save_quick_grades($data);
        $this->assertContains(get_string('quickgradingchangessaved', 'assign'), $result);
        $grade = $assign->get_user_grade($this->students[0]->id, false);
        $this->assertEquals('60.0', $grade->grade);

        // Attempt to grade with a past attempts grade info.
        $assign->testable_process_add_attempt($this->students[0]->id);
        $data = array(
            'grademodified_' . $this->students[0]->id => $grade->timemodified,
            'gradeattempt_' . $this->students[0]->id => $grade->attemptnumber,
            'quickgrade_' . $this->students[0]->id => '50.0'
        );
        $result = $assign->testable_process_save_quick_grades($data);
        $this->assertContains(get_string('errorrecordmodified', 'assign'), $result);
        $grade = $assign->get_user_grade($this->students[0]->id, false);
        $this->assertFalse($grade);

        // Attempt to grade a the attempt.
        $submission = $assign->get_user_submission($this->students[0]->id, false);
        $data = array(
            'grademodified_' . $this->students[0]->id => '',
            'gradeattempt_' . $this->students[0]->id => $submission->attemptnumber,
            'quickgrade_' . $this->students[0]->id => '40.0'
        );
        $result = $assign->testable_process_save_quick_grades($data);
        $this->assertContains(get_string('quickgradingchangessaved', 'assign'), $result);
        $grade = $assign->get_user_grade($this->students[0]->id, false);
        $this->assertEquals('40.0', $grade->grade);

        // Catch grade update conflicts.
        // Save old data for later.
        $pastdata = $data;
        // Update the grade the 'good' way.
        $data = array(
            'grademodified_' . $this->students[0]->id => $grade->timemodified,
            'gradeattempt_' . $this->students[0]->id => $grade->attemptnumber,
            'quickgrade_' . $this->students[0]->id => '30.0'
        );
        $result = $assign->testable_process_save_quick_grades($data);
        $this->assertContains(get_string('quickgradingchangessaved', 'assign'), $result);
        $grade = $assign->get_user_grade($this->students[0]->id, false);
        $this->assertEquals('30.0', $grade->grade);

        // Now update using 'old' data. Should fail.
        $result = $assign->testable_process_save_quick_grades($pastdata);
        $this->assertContains(get_string('errorrecordmodified', 'assign'), $result);
        $grade = $assign->get_user_grade($this->students[0]->id, false);
        $this->assertEquals('30.0', $grade->grade);
    }
}
=======
     * Test get plugins file areas
     */
    public function test_get_plugins_file_areas() {
        $this->setUser($this->editingteachers[0]);
        $assign = $this->create_instance();

        // Test that all the submission and feedback plugins are returning the expected file aras.
        $usingfilearea = 0;
        foreach ($assign->get_submission_plugins() as $plugin) {
            $type = $plugin->get_type();
            $fileareas = $plugin->get_file_areas();

            if ($type == 'onlinetext') {
                $this->assertEquals(array('submissions_onlinetext' => 'Online text'), $fileareas);
                $usingfilearea++;
            } else if ($type == 'file') {
                $this->assertEquals(array('submission_files' => 'File submissions'), $fileareas);
                $usingfilearea++;
            } else {
                $this->assertEmpty($fileareas);
            }
        }
        $this->assertEquals(2, $usingfilearea);

        $usingfilearea = 0;
        foreach ($assign->get_feedback_plugins() as $plugin) {
            $type = $plugin->get_type();
            $fileareas = $plugin->get_file_areas();

            if ($type == 'editpdf') {
                $this->assertEquals(array('download' => 'Annotate PDF'), $fileareas);
                $usingfilearea++;
            } else if ($type == 'file') {
                $this->assertEquals(array('feedback_files' => 'Feedback files'), $fileareas);
                $usingfilearea++;
            } else {
                $this->assertEmpty($fileareas);
            }
        }
        $this->assertEquals(2, $usingfilearea);
    }
}
>>>>>>> bc1ded6e
<|MERGE_RESOLUTION|>--- conflicted
+++ resolved
@@ -2331,7 +2331,49 @@
     }
 
     /**
-<<<<<<< HEAD
+     * Test get plugins file areas
+     */
+    public function test_get_plugins_file_areas() {
+        $this->setUser($this->editingteachers[0]);
+        $assign = $this->create_instance();
+
+        // Test that all the submission and feedback plugins are returning the expected file aras.
+        $usingfilearea = 0;
+        foreach ($assign->get_submission_plugins() as $plugin) {
+            $type = $plugin->get_type();
+            $fileareas = $plugin->get_file_areas();
+
+            if ($type == 'onlinetext') {
+                $this->assertEquals(array('submissions_onlinetext' => 'Online text'), $fileareas);
+                $usingfilearea++;
+            } else if ($type == 'file') {
+                $this->assertEquals(array('submission_files' => 'File submissions'), $fileareas);
+                $usingfilearea++;
+            } else {
+                $this->assertEmpty($fileareas);
+            }
+        }
+        $this->assertEquals(2, $usingfilearea);
+
+        $usingfilearea = 0;
+        foreach ($assign->get_feedback_plugins() as $plugin) {
+            $type = $plugin->get_type();
+            $fileareas = $plugin->get_file_areas();
+
+            if ($type == 'editpdf') {
+                $this->assertEquals(array('download' => 'Annotate PDF'), $fileareas);
+                $usingfilearea++;
+            } else if ($type == 'file') {
+                $this->assertEquals(array('feedback_files' => 'Feedback files'), $fileareas);
+                $usingfilearea++;
+            } else {
+                $this->assertEmpty($fileareas);
+            }
+        }
+        $this->assertEquals(2, $usingfilearea);
+    }
+
+    /**
      * Test the quicksave grades processor
      */
     public function test_process_save_quick_grades() {
@@ -2401,48 +2443,4 @@
         $grade = $assign->get_user_grade($this->students[0]->id, false);
         $this->assertEquals('30.0', $grade->grade);
     }
-}
-=======
-     * Test get plugins file areas
-     */
-    public function test_get_plugins_file_areas() {
-        $this->setUser($this->editingteachers[0]);
-        $assign = $this->create_instance();
-
-        // Test that all the submission and feedback plugins are returning the expected file aras.
-        $usingfilearea = 0;
-        foreach ($assign->get_submission_plugins() as $plugin) {
-            $type = $plugin->get_type();
-            $fileareas = $plugin->get_file_areas();
-
-            if ($type == 'onlinetext') {
-                $this->assertEquals(array('submissions_onlinetext' => 'Online text'), $fileareas);
-                $usingfilearea++;
-            } else if ($type == 'file') {
-                $this->assertEquals(array('submission_files' => 'File submissions'), $fileareas);
-                $usingfilearea++;
-            } else {
-                $this->assertEmpty($fileareas);
-            }
-        }
-        $this->assertEquals(2, $usingfilearea);
-
-        $usingfilearea = 0;
-        foreach ($assign->get_feedback_plugins() as $plugin) {
-            $type = $plugin->get_type();
-            $fileareas = $plugin->get_file_areas();
-
-            if ($type == 'editpdf') {
-                $this->assertEquals(array('download' => 'Annotate PDF'), $fileareas);
-                $usingfilearea++;
-            } else if ($type == 'file') {
-                $this->assertEquals(array('feedback_files' => 'Feedback files'), $fileareas);
-                $usingfilearea++;
-            } else {
-                $this->assertEmpty($fileareas);
-            }
-        }
-        $this->assertEquals(2, $usingfilearea);
-    }
-}
->>>>>>> bc1ded6e
+}