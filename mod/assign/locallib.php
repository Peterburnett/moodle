--- conflicted
+++ resolved
@@ -4081,11 +4081,7 @@
 
 
     /**
-<<<<<<< HEAD
-     * Determine if this users grade is locked or overridden
-=======
      * Determine if this users grade can be edited.
->>>>>>> fafad00... MDL-34989 assign: Do not add a param to grading_disabled - cannot be backported.
      *
      * @param int $userid - The student userid
      * @return bool $gradingdisabled
