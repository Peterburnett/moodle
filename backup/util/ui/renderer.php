<?php
// This file is part of Moodle - http://moodle.org/
//
// Moodle is free software: you can redistribute it and/or modify
// it under the terms of the GNU General Public License as published by
// the Free Software Foundation, either version 3 of the License, or
// (at your option) any later version.
//
// Moodle is distributed in the hope that it will be useful,
// but WITHOUT ANY WARRANTY; without even the implied warranty of
// MERCHANTABILITY or FITNESS FOR A PARTICULAR PURPOSE.  See the
// GNU General Public License for more details.
//
// You should have received a copy of the GNU General Public License
// along with Moodle.  If not, see <http://www.gnu.org/licenses/>.

/**
 * This file contains backup and restore output renderers
 *
 * @package   core_backup
 * @copyright 2010 Sam Hemelryk
 * @license   http://www.gnu.org/copyleft/gpl.html GNU GPL v3 or later
 */

/**
 * The primary renderer for the backup.
 *
 * Can be retrieved with the following code:
 * <?php
 * $renderer = $PAGE->get_renderer('core', 'backup');
 * ?>
 *
 * @package   core_backup
 * @copyright 2010 Sam Hemelryk
 * @license   http://www.gnu.org/copyleft/gpl.html GNU GPL v3 or later
 */
class core_backup_renderer extends plugin_renderer_base {

    /**
     * Renderers a progress bar for the backup or restore given the items that make it up.
     *
     * @param array $items An array of items
     * @return string
     */
    public function progress_bar(array $items) {
        foreach ($items as &$item) {
            $text = $item['text'];
            unset($item['text']);
            if (array_key_exists('link', $item)) {
                $link = $item['link'];
                unset($item['link']);
                $item = html_writer::link($link, $text, $item);
            } else {
                $item = html_writer::tag('span', $text, $item);
            }
        }
        return html_writer::tag('div', join(get_separator(), $items), array('class' => 'backup_progress clearfix'));
    }

    /**
     * The backup and restore pages may display a log (if any) in a scrolling box.
     *
     * @param string $loghtml Log content in HTML format
     * @return string HTML content that shows the log
     */
    public function log_display($loghtml) {
        global $OUTPUT;
        $out = html_writer::start_div('backup_log');
        $out .= $OUTPUT->heading(get_string('backuplog', 'backup'));
        $out .= html_writer::start_div('backup_log_contents');
        $out .= $loghtml;
        $out .= html_writer::end_div();
        $out .= html_writer::end_div();
        return $out;
    }

    /**
     * Prints a dependency notification
     *
     * @param string $message
     * @return string
     */
    public function dependency_notification($message) {
        return html_writer::tag('div', $message, array('class' => 'notification dependencies_enforced'));
    }

    /**
     * Displays the details of a backup file
     *
     * @param stdClass $details
     * @param moodle_url $nextstageurl
     * @return string
     */
    public function backup_details($details, $nextstageurl) {
        $yestick = $this->output->pix_icon('i/valid', get_string('yes'));
        $notick = $this->output->pix_icon('i/invalid', get_string('no'));

        $html  = html_writer::start_tag('div', array('class' => 'backup-restore'));

        $html .= html_writer::start_tag('div', array('class' => 'backup-section'));
        $html .= $this->output->heading(get_string('backupdetails', 'backup'), 2, array('class' => 'header'));
        $html .= $this->backup_detail_pair(get_string('backuptype', 'backup'), get_string('backuptype'.$details->type, 'backup'));
        $html .= $this->backup_detail_pair(get_string('backupformat', 'backup'), get_string('backupformat'.$details->format, 'backup'));
        $html .= $this->backup_detail_pair(get_string('backupmode', 'backup'), get_string('backupmode'.$details->mode, 'backup'));
        $html .= $this->backup_detail_pair(get_string('backupdate', 'backup'), userdate($details->backup_date));
        $html .= $this->backup_detail_pair(get_string('moodleversion', 'backup'),
                html_writer::tag('span', $details->moodle_release, array('class' => 'moodle_release')).
                html_writer::tag('span', '['.$details->moodle_version.']', array('class' => 'moodle_version sub-detail')));
        $html .= $this->backup_detail_pair(get_string('backupversion', 'backup'),
                html_writer::tag('span', $details->backup_release, array('class' => 'moodle_release')).
                html_writer::tag('span', '['.$details->backup_version.']', array('class' => 'moodle_version sub-detail')));
        $html .= $this->backup_detail_pair(get_string('originalwwwroot', 'backup'),
                html_writer::tag('span', $details->original_wwwroot, array('class' => 'originalwwwroot')).
                html_writer::tag('span', '['.$details->original_site_identifier_hash.']', array('class' => 'sitehash sub-detail')));
        if (!empty($details->include_file_references_to_external_content)) {
            $message = '';
            if (backup_general_helper::backup_is_samesite($details)) {
                $message = $yestick . ' ' . get_string('filereferencessamesite', 'backup');
            } else {
                $message = $notick . ' ' . get_string('filereferencesnotsamesite', 'backup');
            }
            $html .= $this->backup_detail_pair(get_string('includefilereferences', 'backup'), $message);
        }

        $html .= html_writer::end_tag('div');

        $html .= html_writer::start_tag('div', array('class' => 'backup-section settings-section'));
        $html .= $this->output->heading(get_string('backupsettings', 'backup'), 2, array('class' => 'header'));
        foreach ($details->root_settings as $label => $value) {
            if ($label == 'filename' or $label == 'user_files') {
                continue;
            }
            $html .= $this->backup_detail_pair(get_string('rootsetting'.str_replace('_', '', $label), 'backup'), $value ? $yestick : $notick);
        }
        $html .= html_writer::end_tag('div');

        if ($details->type === 'course') {
            $html .= html_writer::start_tag('div', array('class' => 'backup-section'));
            $html .= $this->output->heading(get_string('backupcoursedetails', 'backup'), 2, array('class' => 'header'));
            $html .= $this->backup_detail_pair(get_string('coursetitle', 'backup'), $details->course->title);
            $html .= $this->backup_detail_pair(get_string('courseid', 'backup'), $details->course->courseid);

<<<<<<< HEAD
            // Warning users about front page backups.
            if ($details->original_course_format === 'site') {
                $html .= $this->backup_detail_pair(get_string('type_format', 'plugin'), get_string('sitecourseformatwarning', 'backup'));
            }
            $html .= html_writer::start_tag('div', array('class'=>'backup-sub-section'));
            $html .= $this->output->heading(get_string('backupcoursesections', 'backup'), 3, array('class'=>'subheader'));
            foreach ($details->sections as $key=>$section) {
=======
            $html .= html_writer::start_tag('div', array('class' => 'backup-sub-section'));
            $html .= $this->output->heading(get_string('backupcoursesections', 'backup'), 3, array('class' => 'subheader'));
            foreach ($details->sections as $key => $section) {
>>>>>>> c866fe44
                $included = $key.'_included';
                $userinfo = $key.'_userinfo';
                if ($section->settings[$included] && $section->settings[$userinfo]) {
                    $value = get_string('sectionincanduser', 'backup');
                } else if ($section->settings[$included]) {
                    $value = get_string('sectioninc', 'backup');
                } else {
                    continue;
                }
                $html .= $this->backup_detail_pair(get_string('backupcoursesection', 'backup', $section->title), $value);
                $table = null;
                foreach ($details->activities as $activitykey => $activity) {
                    if ($activity->sectionid != $section->sectionid) {
                        continue;
                    }
                    if (empty($table)) {
                        $table = new html_table();
                        $table->head = array(get_string('module', 'backup'), get_string('title', 'backup'), get_string('userinfo', 'backup'));
                        $table->colclasses = array('modulename', 'moduletitle', 'userinfoincluded');
                        $table->align = array('left', 'left', 'center');
                        $table->attributes = array('class' => 'activitytable generaltable');
                        $table->data = array();
                    }
                    $name = get_string('pluginname', $activity->modulename);
                    $icon = new pix_icon('icon', $name, $activity->modulename, array('class' => 'iconlarge icon-pre'));
                    $table->data[] = array(
                        $this->output->render($icon).$name,
                        $activity->title,
                        ($activity->settings[$activitykey.'_userinfo']) ? $yestick : $notick,
                    );
                }
                if (!empty($table)) {
                    $html .= $this->backup_detail_pair(get_string('sectionactivities', 'backup'), html_writer::table($table));
                }

            }
            $html .= html_writer::end_tag('div');
            $html .= html_writer::end_tag('div');
        }

        $html .= $this->output->single_button($nextstageurl, get_string('continue'), 'post');
        $html .= html_writer::end_tag('div');

        return $html;
    }

    /**
     * Displays the general information about a backup file with non-standard format
     *
     * @param moodle_url $nextstageurl URL to send user to
     * @param array $details basic info about the file (format, type)
     * @return string HTML code to display
     */
    public function backup_details_nonstandard($nextstageurl, array $details) {

        $html  = html_writer::start_tag('div', array('class' => 'backup-restore nonstandardformat'));
        $html .= html_writer::start_tag('div', array('class' => 'backup-section'));
        $html .= $this->output->heading(get_string('backupdetails', 'backup'), 2, 'header');
        $html .= $this->output->box(get_string('backupdetailsnonstandardinfo', 'backup'), 'noticebox');
        $html .= $this->backup_detail_pair(
            get_string('backupformat', 'backup'),
            get_string('backupformat'.$details['format'], 'backup'));
        $html .= $this->backup_detail_pair(
            get_string('backuptype', 'backup'),
            get_string('backuptype'.$details['type'], 'backup'));
        $html .= html_writer::end_tag('div');
        $html .= $this->output->single_button($nextstageurl, get_string('continue'), 'post');
        $html .= html_writer::end_tag('div');

        return $html;
    }

    /**
     * Displays the general information about a backup file with unknown format
     *
     * @param moodle_url $nextstageurl URL to send user to
     * @return string HTML code to display
     */
    public function backup_details_unknown(moodle_url $nextstageurl) {

        $html  = html_writer::start_div('unknownformat');
        $html .= $this->output->heading(get_string('errorinvalidformat', 'backup'), 2);
        $html .= $this->output->notification(get_string('errorinvalidformatinfo', 'backup'), 'notifyproblem');
        $html .= $this->output->single_button($nextstageurl, get_string('continue'), 'post');
        $html .= html_writer::end_div();

        return $html;
    }

    /**
     * Displays a course selector for restore
     *
     * @param moodle_url $nextstageurl
     * @param bool $wholecourse true if we are restoring whole course (as with backup::TYPE_1COURSE), false otherwise
     * @param restore_category_search $categories
     * @param restore_course_search $courses
     * @param int $currentcourse
     * @return string
     */
    public function course_selector(moodle_url $nextstageurl, $wholecourse = true, restore_category_search $categories = null,
                                    restore_course_search $courses = null, $currentcourse = null) {
        global $CFG, $PAGE;
        require_once($CFG->dirroot.'/course/lib.php');

        // These variables are used to check if the form using this function was submitted.
        $target = optional_param('target', false, PARAM_INT);
        $targetid = optional_param('targetid', null, PARAM_INT);

        // Check if they submitted the form but did not provide all the data we need.
        $missingdata = false;
        if ($target and is_null($targetid)) {
            $missingdata = true;
        }

        $nextstageurl->param('sesskey', sesskey());

        $form = html_writer::start_tag('form', array('method' => 'post', 'action' => $nextstageurl->out_omit_querystring(),
            'class' => 'mform'));
        foreach ($nextstageurl->params() as $key => $value) {
            $form .= html_writer::empty_tag('input', array('type' => 'hidden', 'name' => $key, 'value' => $value));
        }

        $hasrestoreoption = false;

        $html  = html_writer::start_tag('div', array('class' => 'backup-course-selector backup-restore'));
        if ($wholecourse && !empty($categories) && ($categories->get_count() > 0 || $categories->get_search())) {
<<<<<<< HEAD

            // New course
=======
            // New course.
>>>>>>> c866fe44
            $hasrestoreoption = true;
            $html .= $form;
            $html .= html_writer::start_tag('div', array('class' => 'bcs-new-course backup-section'));
            $html .= $this->output->heading(get_string('restoretonewcourse', 'backup'), 2, array('class' => 'header'));
            $html .= $this->backup_detail_input(get_string('restoretonewcourse', 'backup'), 'radio', 'target',
                backup::TARGET_NEW_COURSE, array('checked' => 'checked'));
            $selectacategoryhtml = $this->backup_detail_pair(get_string('selectacategory', 'backup'), $this->render($categories));
            // Display the category selection as required if the form was submitted but this data was not supplied.
            if ($missingdata && $target == backup::TARGET_NEW_COURSE) {
                $html .= html_writer::span(get_string('required'), 'error');
                $html .= html_writer::start_tag('fieldset', array('class' => 'error'));
                $html .= $selectacategoryhtml;
                $html .= html_writer::end_tag('fieldset');
            } else {
                $html .= $selectacategoryhtml;
            }
            $html .= $this->backup_detail_pair('', html_writer::empty_tag('input', array('type' => 'submit', 'value' => get_string('continue'))));
            $html .= html_writer::end_tag('div');
            $html .= html_writer::end_tag('form');
        }

        if ($wholecourse && !empty($currentcourse)) {
            // Current course.
            $hasrestoreoption = true;
            $html .= $form;
            $html .= html_writer::empty_tag('input', array('type' => 'hidden', 'name' => 'targetid', 'value' => $currentcourse));
            $html .= html_writer::start_tag('div', array('class' => 'bcs-current-course backup-section'));
            $html .= $this->output->heading(get_string('restoretocurrentcourse', 'backup'), 2, array('class' => 'header'));
            $html .= $this->backup_detail_input(get_string('restoretocurrentcourseadding', 'backup'), 'radio', 'target',
                backup::TARGET_CURRENT_ADDING, array('checked' => 'checked'));
            $html .= $this->backup_detail_input(get_string('restoretocurrentcoursedeleting', 'backup'), 'radio', 'target',
                backup::TARGET_CURRENT_DELETING);
            $html .= $this->backup_detail_pair('', html_writer::empty_tag('input', array('type' => 'submit', 'value' => get_string('continue'))));
            $html .= html_writer::end_tag('div');
            $html .= html_writer::end_tag('form');
        }

        // If we are restoring an activity, then include the current course.
        if (!$wholecourse) {
            $courses->invalidate_results(); // Clean list of courses.
            $courses->set_include_currentcourse();
        }
        if (!empty($courses) && ($courses->get_count() > 0 || $courses->get_search())) {
            // Existing course.
            $hasrestoreoption = true;
            $html .= $form;
            $html .= html_writer::start_tag('div', array('class' => 'bcs-existing-course backup-section'));
            $html .= $this->output->heading(get_string('restoretoexistingcourse', 'backup'), 2, array('class' => 'header'));
            if ($wholecourse) {
                $html .= $this->backup_detail_input(get_string('restoretoexistingcourseadding', 'backup'), 'radio', 'target',
                    backup::TARGET_EXISTING_ADDING, array('checked' => 'checked'));
                $html .= $this->backup_detail_input(get_string('restoretoexistingcoursedeleting', 'backup'), 'radio', 'target',
                    backup::TARGET_EXISTING_DELETING);
            } else {
<<<<<<< HEAD
                $html .= html_writer::empty_tag('input', array('type'=>'hidden', 'name'=>'target', 'value'=>backup::TARGET_EXISTING_ADDING));
=======
                // We only allow restore adding to existing for now. Enforce it here.
                $html .= html_writer::empty_tag('input', array('type' => 'hidden', 'name' => 'target', 'value' => backup::TARGET_EXISTING_ADDING));
                $courses->invalidate_results(); // Clean list of courses
                $courses->set_include_currentcourse(); // Show current course in the list
>>>>>>> c866fe44
            }
            $selectacoursehtml = $this->backup_detail_pair(get_string('selectacourse', 'backup'), $this->render($courses));
            // Display the course selection as required if the form was submitted but this data was not supplied.
            if ($missingdata && $target == backup::TARGET_EXISTING_ADDING) {
                $html .= html_writer::span(get_string('required'), 'error');
                $html .= html_writer::start_tag('fieldset', array('class' => 'error'));
                $html .= $selectacoursehtml;
                $html .= html_writer::end_tag('fieldset');
            } else {
                $html .= $selectacoursehtml;
            }
            $html .= $this->backup_detail_pair('', html_writer::empty_tag('input', array('type' => 'submit', 'value' => get_string('continue'))));
            $html .= html_writer::end_tag('div');
            $html .= html_writer::end_tag('form');
        }

        if (!$hasrestoreoption) {
            echo $this->output->notification(get_string('norestoreoptions', 'backup'));
        }

        $html .= html_writer::end_tag('div');
        return $html;
    }

    /**
     * Displays the import course selector
     *
     * @param moodle_url $nextstageurl
     * @param import_course_search $courses
     * @return string
     */
    public function import_course_selector(moodle_url $nextstageurl, import_course_search $courses = null) {
        $html  = html_writer::start_tag('div', array('class' => 'import-course-selector backup-restore'));
        $html .= html_writer::start_tag('form', array('method' => 'post', 'action' => $nextstageurl->out_omit_querystring()));
        foreach ($nextstageurl->params() as $key => $value) {
            $html .= html_writer::empty_tag('input', array('type' => 'hidden', 'name' => $key, 'value' => $value));
        }
        // We only allow import adding for now. Enforce it here.
        $html .= html_writer::empty_tag('input', array('type' => 'hidden', 'name' => 'target', 'value' => backup::TARGET_CURRENT_ADDING));
        $html .= html_writer::start_tag('div', array('class' => 'ics-existing-course backup-section'));
        $html .= $this->output->heading(get_string('importdatafrom'), 2, array('class' => 'header'));
        $html .= $this->backup_detail_pair(get_string('selectacourse', 'backup'), $this->render($courses));
        $html .= $this->backup_detail_pair('', html_writer::empty_tag('input', array('type' => 'submit', 'value' => get_string('continue'))));
        $html .= html_writer::end_tag('div');
        $html .= html_writer::end_tag('form');
        $html .= html_writer::end_tag('div');
        return $html;
    }

    /**
     * Creates a detailed pairing (key + value)
     *
     * @staticvar int $count
     * @param string $label
     * @param string $value
     * @return string
     */
    protected function backup_detail_pair($label, $value) {
        static $count = 0;
        $count ++;
        $html  = html_writer::start_tag('div', array('class' => 'detail-pair'));
        $html .= html_writer::tag('label', $label, array('class' => 'detail-pair-label', 'for' => 'detail-pair-value-'.$count));
        $html .= html_writer::tag('div', $value, array('class' => 'detail-pair-value', 'name' => 'detail-pair-value-'.$count));
        $html .= html_writer::end_tag('div');
        return $html;
    }

    /**
     * Created a detailed pairing with an input
     *
     * @param string $label
     * @param string $type
     * @param string $name
     * @param string $value
     * @param array $attributes
     * @param string|null $description
     * @return string
     */
    protected function backup_detail_input($label, $type, $name, $value, array $attributes = array(), $description = null) {
        if (!empty($description)) {
            $description = html_writer::tag('span', $description, array('class' => 'description'));
        } else {
            $description = '';
        }
        return $this->backup_detail_pair(
            $label,
            html_writer::empty_tag('input', $attributes + array('name' => $name, 'type' => $type, 'value' => $value)) . $description
        );
    }

    /**
     * Creates a detailed pairing with a select
     *
     * @param string $label
     * @param string $name
     * @param array $options
     * @param string $selected
     * @param bool $nothing
     * @param array $attributes
     * @param string|null $description
     * @return string
     */
    protected function backup_detail_select($label, $name, $options, $selected = '', $nothing = false, array $attributes = array(), $description = null) {
        if (!empty ($description)) {
            $description = html_writer::tag('span', $description, array('class' => 'description'));
        } else {
            $description = '';
        }
        return $this->backup_detail_pair($label, html_writer::select($options, $name, $selected, false, $attributes).$description);
    }

    /**
     * Displays precheck notices
     *
     * @param array $results
     * @return string
     */
    public function precheck_notices($results) {
        $output = html_writer::start_tag('div', array('class' => 'restore-precheck-notices'));
        if (array_key_exists('errors', $results)) {
            foreach ($results['errors'] as $error) {
                $output .= $this->output->notification($error);
            }
        }
        if (array_key_exists('warnings', $results)) {
            foreach ($results['warnings'] as $warning) {
                $output .= $this->output->notification($warning, 'notifyproblem');
            }
        }
        return $output.html_writer::end_tag('div');
    }

    /**
     * Displays substage buttons
     *
     * @param bool $haserrors
     * @return string
     */
    public function substage_buttons($haserrors) {
        $output  = html_writer::start_tag('div', array('continuebutton'));
        if (!$haserrors) {
            $output .= html_writer::empty_tag('input', array('type' => 'submit', 'value' => get_string('continue')));
        }
        $output .= html_writer::empty_tag('input', array('type' => 'submit', 'name' => 'cancel', 'value' => get_string('cancel')));
        $output .= html_writer::end_tag('div');
        return $output;
    }

    /**
     * Displays a role mapping interface
     *
     * @param array $rolemappings
     * @param array $roles
     * @return string
     */
    public function role_mappings($rolemappings, $roles) {
        $roles[0] = get_string('none');
        $output  = html_writer::start_tag('div', array('class' => 'restore-rolemappings'));
        $output .= $this->output->heading(get_string('restorerolemappings', 'backup'), 2);
        foreach ($rolemappings as $id => $mapping) {
            $label = $mapping->name;
            $name = 'mapping'.$id;
            $selected = $mapping->targetroleid;
            $output .= $this->backup_detail_select($label, $name, $roles, $mapping->targetroleid, false, array(), $mapping->description);
        }
        $output .= html_writer::end_tag('div');
        return $output;
    }

    /**
     * Displays a continue button
     *
     * @param string|moodle_url $url
     * @param string $method
     * @return string
     */
    public function continue_button($url, $method = 'post') {
        if (!($url instanceof moodle_url)) {
            $url = new moodle_url($url);
        }
        if ($method != 'post') {
            $method = 'get';
        }
        $url->param('sesskey', sesskey());
        $button = new single_button($url, get_string('continue'), $method);
        $button->class = 'continuebutton';
        return $this->render($button);
    }
    /**
     * Print a backup files tree
     * @param array $options
     * @return string
     */
    public function backup_files_viewer(array $options = null) {
        $files = new backup_files_viewer($options);
        return $this->render($files);
    }

    /**
     * Displays a backup files viewer
     *
     * @global stdClass $USER
     * @param backup_files_viewer $viewer
     * @return string
     */
    public function render_backup_files_viewer(backup_files_viewer $viewer) {
        global $CFG;
        $files = $viewer->files;

        $table = new html_table();
        $table->attributes['class'] = 'backup-files-table generaltable';
        $table->head = array(get_string('filename', 'backup'), get_string('time'), get_string('size'), get_string('download'), get_string('restore'));
        $table->width = '100%';
        $table->data = array();

        foreach ($files as $file) {
            if ($file->is_directory()) {
                continue;
            }
            $fileurl = moodle_url::make_pluginfile_url(
                $file->get_contextid(),
                $file->get_component(),
                $file->get_filearea(),
                null,
                $file->get_filepath(),
                $file->get_filename(),
                true
            );
            $params = array();
            $params['action'] = 'choosebackupfile';
            $params['filename'] = $file->get_filename();
            $params['filepath'] = $file->get_filepath();
            $params['component'] = $file->get_component();
            $params['filearea'] = $file->get_filearea();
            $params['filecontextid'] = $file->get_contextid();
            $params['contextid'] = $viewer->currentcontext->id;
            $params['itemid'] = $file->get_itemid();
            $restoreurl = new moodle_url('/backup/restorefile.php', $params);
            $table->data[] = array(
                $file->get_filename(),
                userdate($file->get_timemodified()),
                display_size($file->get_filesize()),
                html_writer::link($fileurl, get_string('download')),
                html_writer::link($restoreurl, get_string('restore')),
                );
        }

        $html = html_writer::table($table);
        $html .= $this->output->single_button(
            new moodle_url('/backup/backupfilesedit.php', array(
                'currentcontext' => $viewer->currentcontext->id,
                'contextid' => $viewer->filecontext->id,
                'filearea' => $viewer->filearea,
                'component' => $viewer->component,
                'returnurl' => $this->page->url->out())
            ),
            get_string('managefiles', 'backup'),
            'post'
        );

        return $html;
    }

    /**
     * Renders a restore course search object
     *
     * @param restore_course_search $component
     * @return string
     */
    public function render_restore_course_search(restore_course_search $component) {
        $url = $component->get_url();

        $output = html_writer::start_tag('div', array('class' => 'restore-course-search'));
        $output .= html_writer::start_tag('div', array('class' => 'rcs-results'));

        $table = new html_table();
        $table->head = array('', get_string('shortnamecourse'), get_string('fullnamecourse'));
        $table->data = array();
        if ($component->get_count() !== 0) {
            foreach ($component->get_results() as $course) {
                $row = new html_table_row();
                $row->attributes['class'] = 'rcs-course';
                if (!$course->visible) {
                    $row->attributes['class'] .= ' dimmed';
                }
                $row->cells = array(
                    html_writer::empty_tag('input', array('type' => 'radio', 'name' => 'targetid', 'value' => $course->id)),
                    format_string($course->shortname, true, array('context' => context_course::instance($course->id))),
                    format_string($course->fullname, true, array('context' => context_course::instance($course->id)))
                );
                $table->data[] = $row;
            }
            if ($component->has_more_results()) {
                $cell = new html_table_cell(get_string('moreresults', 'backup'));
                $cell->colspan = 3;
                $cell->attributes['class'] = 'notifyproblem';
                $row = new html_table_row(array($cell));
                $row->attributes['class'] = 'rcs-course';
                $table->data[] = $row;
            }
        } else {
            $cell = new html_table_cell(get_string('nomatchingcourses', 'backup'));
            $cell->colspan = 3;
            $cell->attributes['class'] = 'notifyproblem';
            $row = new html_table_row(array($cell));
            $row->attributes['class'] = 'rcs-course';
            $table->data[] = $row;
        }
        $output .= html_writer::table($table);
        $output .= html_writer::end_tag('div');

        $output .= html_writer::start_tag('div', array('class' => 'rcs-search'));
        $output .= html_writer::empty_tag('input', array('type' => 'text', 'name' => restore_course_search::$VAR_SEARCH, 'value' => $component->get_search()));
        $output .= html_writer::empty_tag('input', array('type' => 'submit', 'name' => 'searchcourses', 'value' => get_string('search')));
        $output .= html_writer::end_tag('div');

        $output .= html_writer::end_tag('div');
        return $output;
    }

    /**
     * Renders an import course search object
     *
     * @param import_course_search $component
     * @return string
     */
    public function render_import_course_search(import_course_search $component) {
        $url = $component->get_url();

        $output = html_writer::start_tag('div', array('class' => 'import-course-search'));
        if ($component->get_count() === 0) {
            $output .= $this->output->notification(get_string('nomatchingcourses', 'backup'));

            $output .= html_writer::start_tag('div', array('class' => 'ics-search'));
            $output .= html_writer::empty_tag('input', array('type' => 'text', 'name' => restore_course_search::$VAR_SEARCH, 'value' => $component->get_search()));
            $output .= html_writer::empty_tag('input', array('type' => 'submit', 'name' => 'searchcourses', 'value' => get_string('search')));
            $output .= html_writer::end_tag('div');

            $output .= html_writer::end_tag('div');
            return $output;
        }

        $countstr = '';
        if ($component->has_more_results()) {
            $countstr = get_string('morecoursesearchresults', 'backup', $component->get_count());
        } else {
            $countstr = get_string('totalcoursesearchresults', 'backup', $component->get_count());
        }

        $output .= html_writer::tag('div', $countstr, array('class' => 'ics-totalresults'));
        $output .= html_writer::start_tag('div', array('class' => 'ics-results'));

        $table = new html_table();
        $table->head = array('', get_string('shortnamecourse'), get_string('fullnamecourse'));
        $table->data = array();
        foreach ($component->get_results() as $course) {
            $row = new html_table_row();
            $row->attributes['class'] = 'ics-course';
            if (!$course->visible) {
                $row->attributes['class'] .= ' dimmed';
            }
            $row->cells = array(
                html_writer::empty_tag('input', array('type' => 'radio', 'name' => 'importid', 'value' => $course->id)),
                format_string($course->shortname, true, array('context' => context_course::instance($course->id))),
                format_string($course->fullname, true, array('context' => context_course::instance($course->id)))
            );
            $table->data[] = $row;
        }
        if ($component->has_more_results()) {
            $cell = new html_table_cell(get_string('moreresults', 'backup'));
            $cell->colspan = 3;
            $cell->attributes['class'] = 'notifyproblem';
            $row = new html_table_row(array($cell));
            $row->attributes['class'] = 'rcs-course';
            $table->data[] = $row;
        }
        $output .= html_writer::table($table);
        $output .= html_writer::end_tag('div');

        $output .= html_writer::start_tag('div', array('class' => 'ics-search'));
        $output .= html_writer::empty_tag('input', array('type' => 'text', 'name' => restore_course_search::$VAR_SEARCH, 'value' => $component->get_search()));
        $output .= html_writer::empty_tag('input', array('type' => 'submit', 'name' => 'searchcourses', 'value' => get_string('search')));
        $output .= html_writer::end_tag('div');

        $output .= html_writer::end_tag('div');
        return $output;
    }

    /**
     * Renders a restore category search object
     *
     * @param restore_category_search $component
     * @return string
     */
    public function render_restore_category_search(restore_category_search $component) {
        $url = $component->get_url();

        $output = html_writer::start_tag('div', array('class' => 'restore-course-search'));
        $output .= html_writer::start_tag('div', array('class' => 'rcs-results'));

        $table = new html_table();
        $table->head = array('', get_string('name'), get_string('description'));
        $table->data = array();

        if ($component->get_count() !== 0) {
            foreach ($component->get_results() as $category) {
                $row = new html_table_row();
                $row->attributes['class'] = 'rcs-course';
                if (!$category->visible) {
                    $row->attributes['class'] .= ' dimmed';
                }
                $row->cells = array(
                    html_writer::empty_tag('input', array('type' => 'radio', 'name' => 'targetid', 'value' => $category->id)),
                    format_string($category->name, true, array('context' => context_coursecat::instance($category->id))),
                    format_text($category->description, $category->descriptionformat, array('overflowdiv' => true))
                );
                $table->data[] = $row;
            }
            if ($component->has_more_results()) {
                $cell = new html_table_cell(get_string('moreresults', 'backup'));
                $cell->attributes['class'] = 'notifyproblem';
                $cell->colspan = 3;
                $row = new html_table_row(array($cell));
                $row->attributes['class'] = 'rcs-course';
                $table->data[] = $row;
            }
        } else {
            $cell = new html_table_cell(get_string('nomatchingcourses', 'backup'));
            $cell->colspan = 3;
            $cell->attributes['class'] = 'notifyproblem';
            $row = new html_table_row(array($cell));
            $row->attributes['class'] = 'rcs-course';
            $table->data[] = $row;
        }
        $output .= html_writer::table($table);
        $output .= html_writer::end_tag('div');

        $output .= html_writer::start_tag('div', array('class' => 'rcs-search'));
        $output .= html_writer::empty_tag('input', array('type' => 'text', 'name' => restore_category_search::$VAR_SEARCH, 'value' => $component->get_search()));
        $output .= html_writer::empty_tag('input', array('type' => 'submit', 'name' => 'searchcourses', 'value' => get_string('search')));
        $output .= html_writer::end_tag('div');

        $output .= html_writer::end_tag('div');
        return $output;
    }
}

/**
 * Data structure representing backup files viewer
 *
 * @copyright 2010 Dongsheng Cai
 * @license   http://www.gnu.org/copyleft/gpl.html GNU GPL v3 or later
 * @since     Moodle 2.0
 */
class backup_files_viewer implements renderable {

    /**
     * @var array
     */
    public $files;

    /**
     * @var context
     */
    public $filecontext;

    /**
     * @var string
     */
    public $component;

    /**
     * @var string
     */
    public $filearea;

    /**
     * @var context
     */
    public $currentcontext;

    /**
     * Constructor of backup_files_viewer class
     * @param array $options
     */
    public function __construct(array $options = null) {
        global $CFG, $USER;
        $fs = get_file_storage();
        $this->currentcontext = $options['currentcontext'];
        $this->filecontext    = $options['filecontext'];
        $this->component      = $options['component'];
        $this->filearea       = $options['filearea'];
        $files = $fs->get_area_files($this->filecontext->id, $this->component, $this->filearea, false, 'timecreated');
        $this->files = array_reverse($files);
    }
}<|MERGE_RESOLUTION|>--- conflicted
+++ resolved
@@ -140,19 +140,13 @@
             $html .= $this->backup_detail_pair(get_string('coursetitle', 'backup'), $details->course->title);
             $html .= $this->backup_detail_pair(get_string('courseid', 'backup'), $details->course->courseid);
 
-<<<<<<< HEAD
             // Warning users about front page backups.
             if ($details->original_course_format === 'site') {
                 $html .= $this->backup_detail_pair(get_string('type_format', 'plugin'), get_string('sitecourseformatwarning', 'backup'));
             }
-            $html .= html_writer::start_tag('div', array('class'=>'backup-sub-section'));
-            $html .= $this->output->heading(get_string('backupcoursesections', 'backup'), 3, array('class'=>'subheader'));
-            foreach ($details->sections as $key=>$section) {
-=======
             $html .= html_writer::start_tag('div', array('class' => 'backup-sub-section'));
             $html .= $this->output->heading(get_string('backupcoursesections', 'backup'), 3, array('class' => 'subheader'));
             foreach ($details->sections as $key => $section) {
->>>>>>> c866fe44
                 $included = $key.'_included';
                 $userinfo = $key.'_userinfo';
                 if ($section->settings[$included] && $section->settings[$userinfo]) {
@@ -279,12 +273,7 @@
 
         $html  = html_writer::start_tag('div', array('class' => 'backup-course-selector backup-restore'));
         if ($wholecourse && !empty($categories) && ($categories->get_count() > 0 || $categories->get_search())) {
-<<<<<<< HEAD
-
-            // New course
-=======
             // New course.
->>>>>>> c866fe44
             $hasrestoreoption = true;
             $html .= $form;
             $html .= html_writer::start_tag('div', array('class' => 'bcs-new-course backup-section'));
@@ -339,14 +328,7 @@
                 $html .= $this->backup_detail_input(get_string('restoretoexistingcoursedeleting', 'backup'), 'radio', 'target',
                     backup::TARGET_EXISTING_DELETING);
             } else {
-<<<<<<< HEAD
-                $html .= html_writer::empty_tag('input', array('type'=>'hidden', 'name'=>'target', 'value'=>backup::TARGET_EXISTING_ADDING));
-=======
-                // We only allow restore adding to existing for now. Enforce it here.
                 $html .= html_writer::empty_tag('input', array('type' => 'hidden', 'name' => 'target', 'value' => backup::TARGET_EXISTING_ADDING));
-                $courses->invalidate_results(); // Clean list of courses
-                $courses->set_include_currentcourse(); // Show current course in the list
->>>>>>> c866fe44
             }
             $selectacoursehtml = $this->backup_detail_pair(get_string('selectacourse', 'backup'), $this->render($courses));
             // Display the course selection as required if the form was submitted but this data was not supplied.
