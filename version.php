<?php

// This file is part of Moodle - http://moodle.org/
//
// Moodle is free software: you can redistribute it and/or modify
// it under the terms of the GNU General Public License as published by
// the Free Software Foundation, either version 3 of the License, or
// (at your option) any later version.
//
// Moodle is distributed in the hope that it will be useful,
// but WITHOUT ANY WARRANTY; without even the implied warranty of
// MERCHANTABILITY or FITNESS FOR A PARTICULAR PURPOSE.  See the
// GNU General Public License for more details.
//
// You should have received a copy of the GNU General Public License
// along with Moodle.  If not, see <http://www.gnu.org/licenses/>.

/**
 * MOODLE VERSION INFORMATION
 *
 * This file defines the current version of the core Moodle code being used.
 * This is compared against the values stored in the database to determine
 * whether upgrades should be performed (see lib/db/*.php)
 *
 * @package    core
 * @copyright  1999 onwards Martin Dougiamas (http://dougiamas.com)
 * @license    http://www.gnu.org/copyleft/gpl.html GNU GPL v3 or later
 */

defined('MOODLE_INTERNAL') || die();



<<<<<<< HEAD
$version  = 2011101200.02;              // YYYYMMDD      = weekly release date of this DEV branch
=======
$version  = 2011101900.01;              // YYYYMMDD      = weekly release date of this DEV branch
>>>>>>> 3a81b376
                                        //         RR    = release increments - 00 in DEV branches
                                        //           .XX = incremental changes

$release  = '2.2dev (Build: 20111019)'; // Human-friendly version name

$maturity = MATURITY_ALPHA;             // this version's maturity level<|MERGE_RESOLUTION|>--- conflicted
+++ resolved
@@ -31,11 +31,7 @@
 
 
 
-<<<<<<< HEAD
-$version  = 2011101200.02;              // YYYYMMDD      = weekly release date of this DEV branch
-=======
 $version  = 2011101900.01;              // YYYYMMDD      = weekly release date of this DEV branch
->>>>>>> 3a81b376
                                         //         RR    = release increments - 00 in DEV branches
                                         //           .XX = incremental changes
 
