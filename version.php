--- conflicted
+++ resolved
@@ -29,11 +29,7 @@
 
 defined('MOODLE_INTERNAL') || die();
 
-<<<<<<< HEAD
-$version  = 2014012300.01;              // YYYYMMDD      = weekly release date of this DEV branch.
-=======
 $version  = 2014012400.00;              // YYYYMMDD      = weekly release date of this DEV branch.
->>>>>>> d5511125
                                         //         RR    = release increments - 00 in DEV branches.
                                         //           .XX = incremental changes.
 
