/**
 * Moodle forms HTML isn't changeable via renderers (yet?) so this
 * .less file imports styles from the bootstrap $variables file and
 * adds them to the existing Moodle form CSS ids and classes.
 *
 */

.jsenabled .mform .containsadvancedelements .advanced {
    display: none;
}

.mform .containsadvancedelements .advanced.show {
    display: flex;
}

#adminsettings span.error {
    display: inline-block;
    border: 1px solid $state-danger-border;
    border-radius: 4px;
    background-color: $state-danger-bg;
    padding: 4px;
    margin-bottom: 4px;
}

.mform .form-inline {
    .form-control,
    .custom-select {
        max-width: 100%;
    }
    .form-group {
        margin-right: 0.25rem;
    }
}

#jump-to-activity.custom-select {
    width: 100%;
}

.mform fieldset {
    margin-bottom: $spacer / 2;
    border-bottom: $border-width solid $table-border-color;
}
.mform > .form-group {
    margin-left: $spacer * 1.5;
}

.editor_atto_content.form-control {
    width: 100%;
}

#adminsettings .form-control[size] {
    width: auto;
}

.jsenabled .mform .collapsed .fcontainer {
    display: none;
}

#adminsettings .error {
    color: $state-danger-text;
}

.mform ul.file-list {
    padding: 0;
    margin: 0;
    list-style: none;
}

.mform label .req,
.mform label .adv {
    cursor: help;
}
/*rtl:ignore*/
input#id_externalurl {
    direction: ltr;
}

#portfolio-add-button {
    display: inline;
}

.form-defaultinfo,
.form-label .form-shortname {
    @extend .text-muted;
}

.form-label .form-shortname {
    font-size: $font-size-xs;
    display: block;
}

.form-item .form-inline {
    display: inline;
}

.form-inline label:not(.sr-only):not(.accesshide) + select {
    margin-left: 0.5rem;
}

.formsettingheading .form-horizontal {
    @extend .text-muted;
}

// Moodle doesn't differentiate between what Bootstrap calls
// .uneditable-inputs and form help text. Styling them both as
// uneditable looks ugly, styling both as form help is fairly
// subtle in it's impact. Going for the latter as the best option.
.no-felement.fstatic {
    @extend .text-muted;
    padding-top: 5px;
}

.no-fitem .fstaticlabel {
    font-weight: bold;
}

// Pale grey container for submit buttons.
.form-buttons,
.path-admin .buttons,
#fitem_id_submitbutton,
.fp-content-center form + div,
div.backup-section + form,
#fgroup_id_buttonar {
    @extend .form-group;
    padding-left: 0;
}

.form-item .form-setting .defaultsnext > input {
    display: inline-block;
}

.form-item .form-setting .form-checkbox.defaultsnext {
    // Need to specify .defaultsnext and the .form-checkbox class
    // is somewhat randomly re-used on various actual checkboxes
    // throughout the admin forms, instead of on the wrapper div.
    margin-top: 5px; // Push down checkboxes to align.
    display: inline-block; // So above style sticks.
}

#adminsettings h3 {
    // Copied from bootstrap/forms.less tag legend.
    display: block;
    width: 100%;
    padding: 0;
    margin-bottom: $line-height-base;
    font-size: $font-size-lg;
    line-height: $line-height-base * 2;
    border: 0;
    border-bottom: 1px solid #e5e5e5;
}

// I think this could be avoided (or at least tidied up) ifr
// we used HTML5 input types like url, phone, email, number etc.
/* rtl:ignore */
.mform .fitem .felement input[name="email"],
.mform .fitem .felement input[name="email2"],
.mform .fitem .felement input[name="url"],
.mform .fitem .felement input[name="idnumber"],
.mform .fitem .felement input[name="phone1"],
.mform .fitem .felement input[name="phone2"] {
    text-align: left;
    direction: ltr;
}

/* rtl:ignore */
#page-admin-grade-edit-scale-edit .error input#id_name {
    margin-right: 170px;
}

#page-grade-edit-outcome-course .courseoutcomes {
    margin-left: auto;
    margin-right: auto;
    width: 100%;
}

#page-grade-edit-outcome-course .courseoutcomes td {
    text-align: center;
}
/* Install Process' text fields Forms, should always be justified to the left */
/* rtl:ignore */
#installform #id_wwwroot,
#installform #id_dirroot,
#installform #id_dataroot,
#installform #id_dbhost,
#installform #id_dbname,
#installform #id_dbuser,
#installform #id_dbpass,
#installform #id_prefix {
    direction: ltr;
}

.mdl-right > label {
    // Workaround for repository pop-up because the : are outside the label,
    // can/should be fixed in filemanager renderers.
    display: inline-block;
}

.singleselect {
    max-width: 100%;
}

.form-item .form-label label {
    margin-bottom: 0;
}

div#dateselector-calendar-panel {
    z-index: 3100; /* Set higher than the z-index of the filemanager - see MDL-39047. */
}

fieldset.coursesearchbox label {
    display: inline;
}

/**
 * Show the labels above text editors and file managers except on wide screens.
 */


/* Section and module editing forms contain special JS components for the
   availability system (if enabled). */
#id_availabilityconditionsjson[aria-hidden=true],
.availability-field [aria-hidden=true] {
    display: none;
}

.availability-field {
    label {
        display: inline-flex;
    }
    .availability-group label {
        vertical-align: top;
    }
}

.availability-eye {
    clear: left;
    float: left;
}
.availability-inner,
.availability-plugincontrols {
    float: left;
    @include border-radius($card-border-radius);
    border: $card-border-width solid $card-border-color;
    padding: 1rem;
    margin-top: 0.5rem;
}
.availability-plugincontrols,
.availability-childlist .availability-inner {
    margin-left: .625rem;
}
.availability-field .availability-plugincontrols .availability-group select {
    max-width: 12rem;
}

/* Custom styles for autocomplete form element */
/* These styles reserve a standard amount of space in the DOM to avoid flicker when the original select element is replaced */
[data-fieldtype=autocomplete] select,
[data-fieldtype=tags] select,
.form-autocomplete-original-select {
    visibility: hidden;
    overflow: hidden;
    width: 15rem;
    height: 44px;
    margin: 0;
    padding: 0;
    border: 0;
    margin-top: $font-size-base * $line-height-base + $input-padding-y-sm;
    vertical-align: bottom;
}
.form-autocomplete-selection {
    margin: $input-padding-y-sm;
    // Padding top and bottom, plus mb-1 and the 100% lineheight.
    min-height: 2 * $input-padding-y-sm + 2 * $font-size-base;
}

.form-autocomplete-multiple [role=listitem] {
    cursor: pointer;
}

.form-autocomplete-suggestions {
    position: absolute;
    background-color: white;
    border: 2px solid $gray-lighter;
    border-radius: 3px;
    min-width: 206px;
    max-height: 20em;
    overflow: auto;
    margin: 0;
    padding: 0;
    margin-top: 0.4em;
    z-index: 1;
}

.form-autocomplete-suggestions li {
    list-style-type: none;
    padding: 0.2em;
    margin: 0;
    cursor: pointer;
    color: $body-color;
}

.form-autocomplete-suggestions li:hover {
    background-color: lighten($dropdown-link-active-bg, 15%);
    color: $dropdown-link-active-color;
}

.form-autocomplete-suggestions li[aria-selected=true] {
    background-color: darken($dropdown-bg, 5%);
    color: $gray;
}

.form-autocomplete-downarrow {
    color: $body-color;
    position: relative;
    top: 0.2em;
    left: -1.5em;
    cursor: pointer;
}

.form-autocomplete-selection:focus {
    outline: none;
}
/** Undo some bootstrap things */
.form-autocomplete-selection + input.form-control {
    width: auto;
    display: inline-block;
    vertical-align: middle;
}

.form-autocomplete-selection [data-active-selection=true] {
    padding: 0.5em;
    font-size: large;
}

/* Non-bootstrap selects with a size show their contents outside of the element.
 * Remove when we update to stable bootstrap 4. (MDL-56511) */
select[size],
select[multiple] {
    overflow: auto;
}

select[size="1"] {
    overflow: visible;
}

textarea[data-auto-rows] {
    overflow-x: hidden;
}

/** Display elements under labels in vertical forms regardless of the screen size. */
.mform.full-width-labels {
    .fitem.row {
        margin-left: 0;
        margin-right: 0;
        & > .col-md-3,
        & > .col-md-9 {
            float: none;
            width: inherit;
            padding-right: 0;
            padding-left: 0;
        }
        &.femptylabel > .col-md-3 {
            display: none;
        }
    }
}

/** Allow wrapping an mform in a div with the form-inline class to have an inline, responsive form. */
.form-inline {
    @include media-breakpoint-up(md) {
        .col-md-9,
        .col-md-3 {
            label {
                margin-left: 1rem;
            }
            margin-bottom: 1rem;
            width: auto;
        }
    }
}

[data-fieldtype="modgrade"] .form-group {
    padding-bottom: $input-padding-y;
}

// We dont' use the mixin because it's expensive.
[data-fieldtype="modgrade"] {
    background-color: $card-bg;
    @include border-radius($card-border-radius);
    border: $card-border-width solid $card-border-color;
    padding: $card-spacer-x;
    margin-left: $grid-gutter-width / 2;
    max-width: 30rem;
}

/** Atto fields do not have form-control because that would break the layout of the editor.
    So they need these extra styles to highlight the editor when there is a validation error. */
.has-danger .editor_atto_content.form-control,
.has-danger .editor_atto_content.form-control-danger {
    @include form-control-validation($brand-danger);
    background-image: $form-icon-danger;
    padding-right: ($input-padding-x * 3);
    background-repeat: no-repeat;
    background-position: center right 1rem;
    background-size: 1.5rem;
}

// Styles for the JS file types browser provided by the "filetypes" element.
[data-filetypesbrowserbody] {
    [aria-expanded="false"] > [role="group"],
    [aria-expanded="false"] [data-filetypesbrowserfeature="hideifcollapsed"],
    [aria-expanded="true"] [data-filetypesbrowserfeature="hideifexpanded"] {
        display: none;
    }
}

// The autocomplete popup needs a display:block container to correctly position to popup.
.form-inline[data-fieldtype="autocomplete"],
.form-inline[data-fieldtype="tags"] {
    display: block;
}

<<<<<<< HEAD
// Show editor at 100% width by default.
[data-fieldtype="editor"] > div {
    flex-grow: 1;
=======
@include media-breakpoint-up(sm) {
    .mform fieldset {
        margin-left: $spacer * 1.5;
    }
    .mform fieldset.collapsible legend a.fheader {
        padding: 0 5px 0 ($spacer * 1.5);
        margin-left: -($spacer * 1.5);
        background: url([[pix:t/expanded]]) 0 center no-repeat;
    }

    .mform fieldset.collapsed legend a.fheader {
        /*rtl:raw:
        background-image: url([[pix:t/collapsed_rtl]]);
        */
        /*rtl:remove*/
        background-image: url([[pix:t/collapsed]]);
    }
>>>>>>> 95d7c77b
}<|MERGE_RESOLUTION|>--- conflicted
+++ resolved
@@ -420,11 +420,11 @@
     display: block;
 }
 
-<<<<<<< HEAD
 // Show editor at 100% width by default.
 [data-fieldtype="editor"] > div {
     flex-grow: 1;
-=======
+}
+
 @include media-breakpoint-up(sm) {
     .mform fieldset {
         margin-left: $spacer * 1.5;
@@ -442,5 +442,4 @@
         /*rtl:remove*/
         background-image: url([[pix:t/collapsed]]);
     }
->>>>>>> 95d7c77b
 }