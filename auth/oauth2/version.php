<?php
// This file is part of Moodle - http://moodle.org/
//
// Moodle is free software: you can redistribute it and/or modify
// it under the terms of the GNU General Public License as published by
// the Free Software Foundation, either version 3 of the License, or
// (at your option) any later version.
//
// Moodle is distributed in the hope that it will be useful,
// but WITHOUT ANY WARRANTY; without even the implied warranty of
// MERCHANTABILITY or FITNESS FOR A PARTICULAR PURPOSE.  See the
// GNU General Public License for more details.
//
// You should have received a copy of the GNU General Public License
// along with Moodle.  If not, see <http://www.gnu.org/licenses/>.

/**
 * Version information
 *
 * @package    auth_oauth2
 * @copyright  2017 Damyon Wiese
 * @license    http://www.gnu.org/copyleft/gpl.html GNU GPL v3 or later
 */

defined('MOODLE_INTERNAL') || die();

<<<<<<< HEAD
$plugin->version   = 2017051500;        // The current plugin version (Date: YYYYMMDDXX).
$plugin->requires  = 2017050500;        // Requires this Moodle version.
=======
$plugin->version   = 2017050800;        // The current plugin version (Date: YYYYMMDDXX).
$plugin->requires  = 2016112900;        // Requires this Moodle version.
>>>>>>> 4f705f5d
$plugin->component = 'auth_oauth2';       // Full name of the plugin (used for diagnostics).<|MERGE_RESOLUTION|>--- conflicted
+++ resolved
@@ -24,11 +24,6 @@
 
 defined('MOODLE_INTERNAL') || die();
 
-<<<<<<< HEAD
-$plugin->version   = 2017051500;        // The current plugin version (Date: YYYYMMDDXX).
+$plugin->version   = 2017051501;        // The current plugin version (Date: YYYYMMDDXX).
 $plugin->requires  = 2017050500;        // Requires this Moodle version.
-=======
-$plugin->version   = 2017050800;        // The current plugin version (Date: YYYYMMDDXX).
-$plugin->requires  = 2016112900;        // Requires this Moodle version.
->>>>>>> 4f705f5d
 $plugin->component = 'auth_oauth2';       // Full name of the plugin (used for diagnostics).