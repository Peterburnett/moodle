This files describes API changes in core libraries and APIs,
information provided here is intended especially for developers.

=== 3.8 ===

* The yui checknet module is removed. Call \core\session\manager::keepalive instead.
* The generate_uuid() function has been deprecated. Please use \core\uuid::generate() instead.
* Remove lib/pear/auth/RADIUS.php (MDL-65746)
* Core components are now defined in /lib/components.json instead of coded into /lib/classes/component.php
* Subplugins should now be defined using /db/subplugins.json instead of /db/subplugins.php
* The following functions have been finally deprecated and can not be used anymore:
    * allow_override()
    * allow_assign()
    * allow_switch()
    * https_required()
    * verify_https_required()
* Remove duplicate font-awesome SCSS, Please see /theme/boost/scss/fontawesome for usage (MDL-65936)
* Remove lib/pear/Crypt/CHAP.php (MDL-65747)
* New output component available: \core\output\checkbox_toggleall
  - This allows developers to easily output groups of checkboxes that can be toggled by master controls in the form of a checkbox or
    a button. Action elements which perform actions on the selected checkboxes can also be enabled/disabled depending on whether
    at least a single checkbox item is selected or not.
* Final deprecation (removal) of the core/modal_confirm dialogue.
* Upgrade scssphp to v1.0.2, This involves renaming classes from Leafo => ScssPhp as the repo has changed.
* The methods get_local_path_from_storedfile and get_remote_path_from_storedfile in lib/filestore/file_system.php
  are now public. If you are overriding these then you will need to change your methods to public in your class.
* $CFG->httpswwwroot has been removed. It is no longer necessary as loginhttps has already been removed and it's no longer being
  used anywhere in core.
* It is now possible to use sub-directories for AMD modules.
  The standard rules for Level 2 namespaces also apply to AMD modules.
  The sub-directory used must be either an valid component, or placed inside a 'local' directory to ensure that it does not conflict with other components.

    The following are all valid module names and locations in your plugin:
      mod_forum/view: mod/forum/amd/src/view.js
      mod_forum/local/views/post: mod/forum/amd/src/local/views/post
      mod_forum/form/checkbox-toggle: mod/forum/amd/src/form/checkbox-toggle.js

    The following are all invalid module names and locations in your plugin:
      mod_forum/views/post: mod/forum/amd/src/views/post
* The 'xxxx_check_password_policy' method now has an extra parameter: $user. It contains the user object to perform password
validation against and defaults to null (so, no user needed) if not provided.
* It is now possible to use sub-directories when creating mustache templates.
  The standard rules for Level 2 namespaces also apply to templates.
  The sub-directory used must be either an valid component, or placed inside a 'local' directory to ensure that it does not conflict with other components.

    The following are all valid template names and locations in your plugin:
      mod_forum/forum_post: mod/forum/templates/forum_post.mustache
      mod_forum/local/post/user: mod/forum/templates/local/post/user.mustache
      mod_forum/form/checkbox_toggle: mod/forum/templates/form/checkbox_toggle.mustache

    The following are _invalid_ template names and locations:
      mod_forum/post/user: mod/forum/templates/local/post/user.mustache
<<<<<<< HEAD
* Following behat steps have been removed from core:
    - I go to "<gradepath_string>" in the course gradebook
=======
* A new admin setting widget 'core_admin\local\settings\filesize' is added.
>>>>>>> 9175a978

=== 3.7 ===

* Nodes in the navigation api can have labels for each group. See set/get_collectionlabel().
* The method core_user::is_real_user() now returns false for userid = 0 parameter
* 'mform1' dependencies (in themes, js...) will stop working because a randomly generated string has been added to the id
attribute on forms to avoid collisions in forms loaded in AJAX requests.
* A new method to allow queueing or rescheduling of an existing scheduled task was added. This allows an existing task
  to be updated or queued as required. This new functionality can be found in \core\task\manager::reschedule_or_queue_adhoc_task.
* Icons are displayed for screen readers unless they have empty alt text (aria-hidden). Do not provide an icon with alt text immediately beside an element with exactly the same text.
* admin_settingpage has a new function hide_if(), modeled after the same functionality in the forms library. This allows admin settings to be dynamically hidden based on the values of other settings.
* The \core_rating provider's get_sql_join function now accepts an optional $innerjoin parameter.
  It is recommended that privacy providers using this function call rewrite any long query into a number of separate
  calls to add_from_sql for improved performance, and that the new argument is used.
  This will allow queries to remain backwards-compatible with older versions of Moodle but will have significantly better performance in version supporting the innerjoin parameter.
* /message/defaultoutputs.php file and admin_page_defaultmessageoutputs class have been deprecated
  and all their settings moved to admin/message.php (see MDL-64495). Please use admin_page_managemessageoutputs class instead.
* A new parameter $lang has been added to mustache_template_source_loader->load_with_dependencies() method
  so it is possible for Mustache to request string in a specific language.
* Behat timeout constants behat_base::TIMEOUT, EXTENDED_TIMEOUT, and REDUCED_TIMEOUT have been
  deprecated. Please instead use the functions behat_base::get_timeout(), get_extended_timeout(),
  and get_reduced_timeout(). These allow for timeouts to be increased by a setting in config.php.
* The $draftitemid parameter of file_save_draft_area_files() function now supports the constant IGNORE_FILE_MERGE:
  When the parameter is set to that constant, the function won't process file merging, keeping the original state of the file area.
* Introduced new callback for plugin developers '<component>_pre_processor_message_send($procname, $proceventdata)':
  This will allow any plugin to manipulate messages or notifications before they are sent by a processor (email, mobile...)
* New capability 'moodle/category:viewcourselist' in category context that controls whether user is able to browse list of courses
  in this category. To work with list of courses use API methods in core_course_category and also 'course' form element.
* It is possible to pass additional conditions to get_courses_search();
  core_course_category::search_courses() now allows to search only among courses with completion enabled.
* Add support for a new xxx_after_require_login callback
* A new conversation type has been created for self-conversations. During the upgrading process:
  - Firstly, the existing self-conversations will be starred and migrated to the new type, removing the duplicated members in the
  message_conversation_members table.
  - Secondly, the legacy self conversations will be migrated from the legacy 'message_read' table. They will be created using the
  new conversation type and will be favourited.
  - Finally, the self-conversations for all remaining users without them will be created and starred.
Besides, from now, a self-conversation will be created and starred by default to all the new users (even when $CFG->messaging
is disabled).
* New optional parameter $throwexception for \get_complete_user_data(). If true, an exception will be thrown when there's no
  matching record found or when there are multiple records found for the given field value. If false, it will simply return false.
  Defaults to false when not set.
* Exposed submit button to allow custom styling (via customclassoverride variable) which can override btn-primary/btn-secondary classes
* `$includetoken` parameter type has been changed. Now supports:
   boolean: False indicates to not include the token, true indicates to generate a token for the current user ($USER).
   integer: Indicates to generate a token for the user whose id is the integer value.
* The following functions have been updated to support the new usage:
    - make_pluginfile_url
    - file_rewrite_pluginfile_urls
* New mform element 'float' handles localised floating point numbers.

=== 3.6 ===

* A new token-based version of pluginfile.php has been added which can be used for out-of-session file serving by
  setting the `$includetoken` parameter to true on the `moodle_url::make_pluginfile_url()`, and
  `moodle_url::make_file_url()` functions.
* The following picture functions have been updated to support use of the new token-based file serving:
    - print_group_picture
    - get_group_picture_url
* The `user_picture` class has a new public `$includetoken` property which can be set to make use of the new token-based
  file serving.
* Custom AJAX handlers for the form autocomplete fields can now optionally return string in their processResults()
  callback. If a string is returned, it is displayed instead of the list of suggested items. This can be used, for
  example, to inform the user that there are too many items matching the current search criteria.
* The form element 'htmleditor' has been deprecated. Please use the 'editor' element instead.
* The print_textarea() function has been deprecated. Please use $OUTPUT->print_textarea() instead.
* The following functions have been finally deprecated and can not be used any more:
    - external_function_info()
    - core_renderer::update_module_button()
    - events_trigger()
    - events_cron()
    - events_dispatch()
    - events_is_registered()
    - events_load_def()
    - events_pending_count()
    - events_process_queued_handler()
    - events_queue_handler()
    - events_trigger_legacy()
    - events_update_definition()
    - get_file_url()
    - course_get_cm_rename_action()
    - course_scale_used()
    - site_scale_used()
    - clam_message_admins()
    - get_clam_error_code()
    - get_records_csv()
    - put_records_csv()
    - print_log()
    - print_mnet_log()
    - print_log_csv()
    - print_log_xls()
    - print_log_ods()
    - build_logs_array()
    - get_logs_usercourse()
    - get_logs_userday()
    - get_logs()
    - prevent_form_autofill_password()
    - prefixed_tablenode_transformations()
    - core_media_renderer
    - core_media
* Following api's have been removed in behat_config_manager, please use behat_config_util instead.
    - get_features_with_tags()
    - get_components_steps_definitions()
    - get_config_file_contents()
    - merge_behat_config()
    - get_behat_profile()
    - profile_guided_allocate()
    - merge_config()
    - clean_path()
    - get_behat_tests_path()
* Following behat steps have been removed from core:
    - I set the field "<field_string>" to multiline
    - I follow "<link_string>"" in the open menu
* The following behat steps have been deprecated, please do not use these step definitions any more:
    - behat_navigation.php: i_navigate_to_node_in()
    - theme/boost/tests/behat/behat_theme_boost_behat_navigation.php: i_navigate_to_node_in()
  Use one of the following steps instead:
    - I navigate to "PATH > ITEM" in current page administration
    - I navigate to "PATH > ITEM" in site administration
    - I navigate to course participants
    - I navigate to "TAB1 > TAB2" in the course gradebook
  If some items are not available without Navigation block at all, one can use combination of:
    - I add the "Navigation" block if not present
    - I click on "LINK" "link" in the "Navigation" "block"
* The core\session\util class has been removed. This contained one function only used by the memcached class which has
  been moved there instead (connection_string_to_memcache_servers).
* Removed the lib/password_compat/lib/password.php file.
* The eventslib.php file has been deleted and its functions have been moved to deprecatedlib.php. The affected functions are:
  - events_get_cached()
  - events_uninstall()
  - events_cleanup()
  - events_dequeue()
  - events_get_handlers()
* coursecat::get() now has optional $user parameter.
* coursecat::is_uservisible() now has optional $user parameter.
* Removed the lib/form/submitlink.php element which was deprecated in 3.2.
* The user_selector classes do not support custom list of extra identity fields any more. They obey the configured user
  policy and respect the privacy setting made by site administrators. The list of user identifiers should never be
  hard-coded. Instead, the setting $CFG->showuseridentity should be always respected, which has always been the default
  behaviour (MDL-59847).
* The function message_send() in messagelib.php will now only take the object \core\message\message as a parameter.
* The method message_sent::create_from_ids() parameter courseid is now required. A debugging
  message was previously displayed, and the SITEID was used, when not provided.
* The method \core\message\manager::send_message() now only takes the object \core\message\message as the first parameter.
* Following functions have been deprecated, please use get_roles_used_in_context.
    - get_roles_on_exact_context()
    - get_roles_with_assignment_on_context()
* New functions to support the merging of user draft areas from the interface; see MDL-45170 for details:
  - file_copy_file_to_file_area()
  - file_merge_draft_areas()
  - file_replace_file_area_in_text()
  - extract_draft_file_urls_from_text()
* Class coursecat is now alias to autoloaded class core_course_category, course_in_list is an alias to
  core_course_list_element, class coursecat_sortable_records is deprecated without replacement.
* \core_user_external::create_users() and \core_user_external::update_users() can now accept more user profile fields so user
  creation/update via web service can now be very similar to the edit profile page's functionality. The new fields that have been
  added are:
  - maildisplay
  - interests
  - url
  - icq
  - skype
  - aim
  - yahoo
  - msn
  - institution
  - department
  - phone1
  - phone2
  - address
* New function mark_user_dirty() must be called after changing data that gets cached in user sessions. Examples:
  - Assigning roles to users.
  - Unassigning roles from users.
  - Enrolling users into courses.
  - Unenrolling users from courses.
* New optional parameter $context for the groups_get_members_join() function and ability to filter users that are not members of
any group. Besides, groups_get_members_ids_sql, get_enrolled_sql and get_enrolled_users now accepts -1 (USERSWITHOUTGROUP) for
the groupid field.
* Added $CFG->conversionattemptlimit setting to config.php allowing a maximum number of retries before giving up conversion
  of a given document by the assignfeedback_editpdf\task\convert_submissions task. Default value: 3.
* The following events have been deprecated and should not be used any more:
  - message_contact_blocked
  - message_contact_unblocked
  The reason for this is because you can now block/unblock users without them necessarily being a contact. These events
  have been replaced with message_user_blocked and message_user_unblocked respectively.
* The event message_deleted has been changed, it no longer records the value of the 'useridto' due to
  the introduction of group messaging. Please, if you have any observers or are triggering this event
  in your code you will have to make some changes!
* The gradebook now supports the ability to accept files as feedback. This can be achieved by adding
  'feedbackfiles' to the $grades parameter passed to grade_update().
    For example -
        $grades['feedbackfiles'] = [
            'contextid' => 1,
            'component' => 'mod_xyz',
            'filearea' => 'mod_xyz_feedback',
            'itemid' => 2
        ];
  These files will be then copied to the gradebook file area.
* Allow users to choose who can message them for privacy reasons, with a 'growing circle of contactability':
  - Added $CFG->messagingallusers, for enabling messaging to all site users. Default value: 0.
    When $CFG->messagingallusers = false users can choose being contacted by only contacts or contacts and users sharing a course with them.
    In that case, the default user preference is MESSAGE_PRIVACY_COURSEMEMBER (users sharing a course).
    When $CFG->messagingallusers = true users have a new option for the privacy messaging preferences: "Anyone on the site". In that case,
    the default user preference is MESSAGE_PRIVACY_SITE (all site users).
  - Added $CFG->keepmessagingallusersenabled setting to config.php to force enabling $CFG->messagingallusers during the upgrading process.
    Default value: 0.
    When $CFG->keepmessagingallusersenabled is set to true, $CFG->messagingallusers will be also set to true to enable messaging site users.
    However, when it is empty, $CFG->messagingallusers will be disabled during the upgrading process, so the users will only be able to
    message contacts and users sharing a course with them.
* There has been interface and functional changes to admin_apply_default_settings() (/lib/adminlib.php).  The function now takes two
  additional optional parameters, $admindefaultsettings and $settingsoutput.  It also has a return value $settingsoutput.
  The function now does not need to be called twice to ensure all default settings are set.  Instead the function calls itself recursively
  until all settings have been set. The additional parameters are used recursively and shouldn't be need to be explicitly passed in when calling
  the function from other parts of Moodle.
  The return value: $settingsoutput is an array of setting names and the values that were set by the function.
* Webservices no longer update the lastaccess time for a user in a course. Call core_course_view_course() manually if needed.
* A new field has been added to the context table. Please ensure that any contxt preloading uses get_preload_record_columns_sql or get_preload_record_columns to fetch the list of columns.

=== 3.5 ===

* There is a new privacy API that every subsystem and plugin has to implement so that the site can become GDPR
  compliant. Plugins use this API to report what information they store or process regarding users, and provide ability
  to export and delete personal data. See https://docs.moodle.org/dev/Privacy_API for guidelines on how to implement the
  privacy API in your plugin.
* The cron runner now sets up a fresh PAGE and OUTPUT between each task.
* The core_renderer methods notify_problem(), notify_success(), notify_message() and notify_redirect() that were
  deprecated in Moodle 3.1 have been removed. Use \core\notification::add(), or \core\output\notification as required.
* The maximum supported precision (the total number of digits) for XMLDB_TYPE_NUMBER ("number") fields raised from 20 to
  38 digits. Additionally, the whole number part (precision minus scale) must not be longer than the maximum length of
  integer fields (20 digits). Note that PHP floats commonly support precision of roughly 15 digits only (MDL-32113).
* Event triggering and event handlers:
    - The following events, deprecated since moodle 2.6, have been finally removed: groups_members_removed,
      groups_groupings_groups_removed, groups_groups_deleted, groups_groupings_deleted.
* The following functions have been finally deprecated and can not be used any more:
  - notify()
* XMLDB now validates the PATH attribute on every install.xml file. Both the XMLDB editor and installation will fail
  when a problem is detected with it. Please ensure your plugins contain correct directory relative paths.
* Add recaptchalib_v2.php for support of reCAPTCHA v2.
* Plugins can define class 'PLUGINNAME\privacy\local\sitepolicy\handler' if they implement an alternative mechanisms for
  site policies managements and agreements. Administrators can define which component is to be used for handling site
  policies and agreements. See https://docs.moodle.org/dev/Site_policy_handler
* Scripts can define a constant NO_SITEPOLICY_CHECK and set it to true before requiring the main config.php file. It
  will make the require_login() skipping the test for the user's policyagreed status. This is useful for plugins that
  act as a site policy handler.
* There is a new is_fulltext_search_supported() DML function. The default implementation returns false. This function
  is used by 'Simple search' global search engine to determine if the database full-text search capabilities can be used.
* The following have been removed from the list of core subsystems:
   - core_register
   - core_publish
  Following this change, \core_register_renderer and \core_publish_renderer have been removed and their methods have been
  moved to \core_admin_renderer and \core_course_renderer respectively.

=== 3.4 ===

* oauth2_client::request method has an extra parameter to specify the accept header for the response (MDL-60733)
* The following functions, previously used (exclusively) by upgrade steps are not available
  anymore because of the upgrade cleanup performed for this version. See MDL-57432 for more info:
    - upgrade_mimetypes()
    - upgrade_fix_missing_root_folders_draft()
    - upgrade_minmaxgrade()
    - upgrade_course_tags()

* Added new moodleform element 'filetypes' and new admin setting widget 'admin_setting_filetypes'. These new widgets
  allow users to define a list of file types; either by typing them manually or selecting them from a list. The widgets
  directly support the syntax used to feed the 'accepted_types' option of the filemanager and filepicker elements. File
  types can be specified as extensions (.jpg or just jpg), mime types (text/plain) or groups (image).
* Removed accesslib private functions: load_course_context(), load_role_access_by_context(), dedupe_user_access() (MDL-49398).
* Internal "accessdata" structure format has changed to improve ability to perform role definition caching (MDL-49398).
* Role definitions are no longer cached in user session (MDL-49398).
* External function core_group_external::get_activity_allowed_groups now returns an additional field: canaccessallgroups.
  It indicates whether the user will be able to access all the activity groups.
* file_get_draft_area_info does not sum the root folder anymore when calculating the foldercount.
* The moodleform element classes can now optionally provide a public function validateSubmitValue(). This method can be
  used to perform implicit validation of submitted values - without the need to explicitly add the validation rules to
  every form. The method should accept a single parameter with the submitted value. It should return a string with the
  eventual validation error, or an empty value if the validation passes.
* New user_picture attribute $includefullname to determine whether to include the user's full name with the user's picture.
* Enrol plugins which provide enrolment actions can now declare the following "data-action" attributes in their implementation of
  enrol_plugin::get_user_enrolment_actions() whenever applicable:
  * "editenrolment" - For editing a user'e enrolment details. Defined by constant ENROL_ACTION_EDIT.
  * "unenrol" - For unenrolling a student. Defined by constant ENROL_ACTION_UNENROL.
  These attributes enable enrol actions to be rendered via modals. If not added, clicking on the enrolment action buttons will still
  redirect the user to the appropriate enrolment action page. Though optional, it is recommended to add these attributes for a
  better user experience when performing enrol actions.
* The enrol_plugin::get_user_enrolment_actions() implementations for core enrol plugins have been removed and moved to
  the parent method itself. New enrol plugins don't have to implement get_user_enrolment_actions(), but just need to
  make sure that they override:
  - enrol_plugin::allow_manage(), and/or
  - enrol_plugin::allow_unenrol_user() or enrol_plugin::allow_unenrol()
  Existing enrol plugins that override enrol_plugin::get_user_enrolment_actions() don't have to do anything, but can
  also opt to remove their own implementation of the method if they basically have the same logic as the parent method.
* New optional parameter $enrolid for the following functions:
  - get_enrolled_join()
  - get_enrolled_sql()
  - get_enrolled_with_capabilities_join()
  Setting this parameter to a non-zero value will add a condition to the query such that only users that were enrolled
  with this enrolment method will be returned.
* New optional parameter 'closeSuggestionsOnSelect' for the enhance() function for form-autocomplete. Setting this to true will
  close the suggestions popup immediately after an option has been selected. If not specified, it defaults to true for single-select
  elements and false for multiple-select elements.
* user_can_view_profile() now also checks the moodle/user:viewalldetails capability.
* The core/modal_confirm dialogue has been deprecated. Please use the core/modal_save_cancel dialogue instead. Please ensure you
  update to use the ModalEvents.save and ModalEvents.cancel events instead of their yes/no counterparts.
* Instead of checking the 'moodle/course:viewparticipants' and 'moodle/site:viewparticipants' capabilities use the
  new functions course_can_view_participants() and course_require_view_participants().
* $stored_file->add_to_curl_request() now adds the filename to the curl request.
* The option for Login HTTPS (authentication-only SSL) has been removed
* $CFG->loginhttps is now deprecated, do not use it.
* $PAGE->https_required and $PAGE->verify_https_required() are now deprecated. They are no longer used and will throw a coding_exception.
* $CFG->httpswwwroot is now deprecated and will always result in the same value as wwwroot.
* Added function core_role_set_view_allowed() to check if a user should be able to see a given role.
  This should be checked whenever displaying a list of roles to a user, however, core_role_set_assign_allowed may need to override it
  in some cases.
* Deprecated allow_override, allow_assign and allow_switch and replaced with core_role_set_*_allowed to avoid function names conflicting.

=== 3.3.1 ===

* ldap_get_entries_moodle() now always returns lower-cased attribute names in the returned entries.
  It was suppposed to do so before, but it actually didn't.

=== 3.3 ===

* Behat compatibility changes are now being documented at
  https://docs.moodle.org/dev/Acceptance_testing/Compatibility_changes
* PHPUnit's bootstrap has been changed to use HTTPS wwwroot (https://www.example.com/moodle) from previous HTTP version. Any
  existing test expecting the old HTTP URLs will need to be switched to the new HTTPS value (reference: MDL-54901).
* The information returned by the idp list has changed. This is usually only rendered by the login page and login block.
  The icon attribute is removed and an iconurl attribute has been added.
* Support added for a new type of external file: FILE_CONTROLLED_LINK. This is an external file that Moodle can control
  the permissions. Moodle makes files read-only but can grant temporary write access.
    When accessing a URL, the info from file_browser::get_file_info will be checked to determine if the user has write access,
    if they do - the remote file will have access controls set to allow editing.
* The method moodleform::after_definition() has been added and can now be used to add some logic
  to be performed after the form's definition was set. This is useful for intermediate subclasses.
* Moodle has support for font-awesome icons. Plugins should use the xxx_get_fontawesome_icon_map callback
  to map their custom icons to one from font-awesome.
* $OUTPUT->pix_url() has been deprecated because it is was used mostly to manually generate image tags for icons.
  We now distinguish between icons and "small images". The difference is that an icon does not have to be rendered as an image tag
  with a source. It is OK to still have "small images" - if this desired use $OUTPUT->image_icon() and $OUTPUT->image_url(). For
  other uses - use $OUTPUT->pix_icon() or the pix helper in mustache templates {{#pix}}...{{/pix}}
  For other valid use cases use $OUTPUT->image_url().
* Activity icons have been split from standard icons. Use $OUTPUT->image_icon instead of $OUTPUT->pix_icon for these
  type of icons (the coloured main icon for each activity).
* YUI module moodle-core-formautosubmit has been removed, use jquery .change() instead (see lib/templates/url_select.mustache for
  an example)
* $mform->init_javascript_enhancement() is deprecated and no longer does anything. Existing uses of smartselect enhancement
  should be switched to the searchableselector form element or other solutions.
* Return value of the validate_email() is now proper boolean as documented. Previously the function could return 1, 0 or false.
* The mcore YUI rollup which included various YUI modules such as moodle-core-notification is no longer included on every
  page. Missing YUI depdencies may be exposed by this change (e.g. missing a requirement on moodle-core-notification when
  using M.core.dialogue).
* Various legacy javascript functions have been removed:
    * M.util.focus_login_form and M.util.focus_login_error no longer do anything. Please use jquery instead. See
      lib/templates/login.mustache for an example.
    * Some outdated global JS functions have been removed and should be replaced with calls to jquery
      or alternative approaches:
        checkall, checknone, select_all_in_element_with_id, select_all_in, deselect_all_in, confirm_if, findParentNode,
        filterByParent, stripHTML
    * M.util.init_toggle_class_on_click has been removed.
* The following functions have been deprecated and should not be used any more:
  - file_storage::try_content_recovery  - See MDL-46375 for more information
  - file_storage::content_exists        - See MDL-46375 for more information
  - file_storage::deleted_file_cleanup  - See MDL-46375 for more information
  - file_storage::get_converted_document
  - file_storage::is_format_supported_by_unoconv
  - file_storage::can_convert_documents
  - file_storage::send_test_pdf
  - file_storage::test_unoconv_path
* Following behat steps have been removed from core:
    - I click on "<element_string>" "<selector_string>" in the "<row_text_string>" table row
    - I go to notifications page
    - I add "<filename_string>" file from recent files to "<filepicker_field_string>" filepicker
    - I upload "<filepath_string>" file to "<filepicker_field_string>" filepicker
    - I create "<foldername_string>" folder in "<filepicker_field_string>" filepicker
    - I open "<foldername_string>" folder from "<filepicker_field_string>" filepicker
    - I unzip "<filename_string>" file from "<filepicker_field_string>" filepicker
    - I zip "<filename_string>" folder from "<filepicker_field_string>" filepicker
    - I delete "<file_or_folder_name_string>" from "<filepicker_field_string>" filepicker
    - I send "<message_contents_string>" message to "<username_string>"
    - I add "<user_username_string>" user to "<cohort_idnumber_string>" cohort
    - I add "<username_string>" user to "<group_name_string>" group
    - I fill in "<field_string>" with "<value_string>"
    - I select "<option_string>" from "<select_string>"
    - I select "<radio_button_string>" radio button
    - I check "<option_string>"
    - I uncheck "<option_string>"
    - the "<field_string>" field should match "<value_string>" value
    - the "<checkbox_string>" checkbox should be checked
    - the "<checkbox_string>" checkbox should not be checked
    - I fill the moodle form with:
    - "<element_string>" "<selector_string>" should exists
    - "<element_string>" "<selector_string>" should not exists
    - the following "<element_string>" exists:
* get_user_capability_course() now has an additional parameter 'limit'. This can be used to return a set number of records with
  the submitted capability. The parameter 'fieldsexceptid' will now accept context fields which can be used for preloading.
* The caching option 'immutable' has been added to send_stored_file() and send_file().
* New adhoc task refresh_mod_calendar_events_task that updates existing calendar events of modules.
* New 'priority' column for the event table to determine which event to show in case of events with user and group overrides.
* Webservices core_course_search_courses and core_course_get_courses_by_field will always return the sortorder field.
* core_course_external::get_activities_overview has been deprecated. Please do not call this function any more.
* Changed the pix mustache template helper to accept context variables for the key, component and alt text.
* New auth_plugin_base helper methods:
  - get_identity_providers() - Retrieves available auth identity providers.
  - prepare_identity_providers_for_output() - Prepares auth identity provider data for output (e.g. to templates, WS, etc.).

=== 3.2 ===

* Custom roles with access to any part of site administration that do not use the manager archetype will need
  moodle/site:configview capability added.
* Admin setting "Show My courses expanded on Dashboard" has been removed.
* Some backwards and forwards compatibility has been added for different bootstrap versions.
  This is to allow the same markup to work in "clean" and "boost" themes alot of the time. It is also to allow user text
  with bootstrap classes to keep working in the new theme. See MDL-56004 for the list of supported classes.
* MForms element 'submitlink' has been deprecated.
* Searchable selector form element is now a wrapper for autocomplete. A "No selection" option is automatically
  added to the options list for best backwards compatibility - if you were manually adding a "no selection" option you will need
  to remove it.
* Node.js versions >=4 are now required to run grunt.
* JQuery has been updated to 3.1.0. JQuery migrate plugins are no longer shipped - please read
  https://jquery.com/upgrade-guide/3.0/ and update your javascript.
* New option 'blanktarget' added to format_text. This option adds target="_blank" to links
* A new webservice structure `external_files` has been created which provides a standardised view of files in Moodle and
  should be used for all file return descriptions.
  Files matching this format can be retrieved via the new `external_util::get_area_files` method.
  See MDL-54951 for further information.
* The parameter $usepost of the following functions has been deprecated and is not used any more:
  - get_max_upload_file_size()
  - get_user_max_upload_file_size()
* The following classes have been removed and should not be used any more:
    - boxclient - See MDL-49599 for more information.
* The following functions have been removed and should not be used any more:
    - file_modify_html_header() - See MDL-29738 for more information.
* core_grades_external::get_grades has been deprecated. Please do not call this function any more.
  External function gradereport_user_external::get_grade_items can be used for retrieving the course grades information.
* New option 'escape' added to format_string. When true (default), escapes HTML entities from the string
* The following functions have been deprecated and are not used any more:
  - get_records_csv() Please use csv_import_reader::load_csv_content() instead.
  - put_records_csv() Please use download_as_dataformat (lib/dataformatlib.php) instead.
  - zip_files()   - See MDL-24343 for more information.
  - unzip_file()  - See MDL-24343 for more information.
  - print_log()           - See MDL-43681 for more information
  - print_log_csv()       - See MDL-43681 for more information
  - print_log_ods()       - See MDL-43681 for more information
  - print_log_xls()       - See MDL-43681 for more information
  - print_mnet_log()      - See MDL-43681 for more information
  - build_logs_array()    - See MDL-43681 for more information
  - get_logs()            - See MDL-43681 for more information
  - get_logs_usercourse() - See MDL-43681 for more information
  - get_logs_userday()    - See MDL-43681 for more information
  - prevent_form_autofill_password() Please do not use anymore.
* The password_compat library was removed as it is no longer required.
* Phpunit has been upgraded to 5.4.x and following has been deprecated and is not used any more:
  - setExpectedException(), use @expectedException or $this->expectException() and $this->expectExceptionMessage()
  - getMock(), use createMock() or getMockBuilder()->getMock()
  - UnitTestCase class is removed.
* The following methods have been finally deprecated and should no longer be used:
  - course_modinfo::build_section_cache()
  - cm_info::get_deprecated_group_members_only()
  - cm_info::is_user_access_restricted_by_group()
* The following methods in cm_info::standardmethods have also been finally deprecated and should no longer be used:
  - cm_info::get_after_edit_icons()
  - cm_info::get_after_link()
  - cm_info::get_content()
  - cm_info::get_custom_data()
  - cm_info::get_extra_classes()
  - cm_info::get_on_click()
  - cm_info::get_url()
  - cm_info::obtain_dynamic_data()
  Calling them through the magic method __call() will throw a coding exception.
* The alfresco library has been removed from core. It was an old version of
  the library which was not compatible with newer versions of Alfresco.
* Added down arrow: $OUTPUT->darrow.
* All file_packer implementations now accept an additional parameter to allow a simple boolean return value instead of
  an array of individual file statuses.
* "I set the field "field_string" to multiline:" now end with colon (:), as PyStrings is supposed to end with ":"
* New functions to support deprecation of events have been added to the base event. See MDL-46214 for further details.
* A new function `get_name_with_info` has been added to the base event. This function adds information about event
  deprecations and should be used where this information is relevant.
* Following api's have been deprecated in behat_config_manager, please use behat_config_util instead.
  - get_features_with_tags
  - get_components_steps_definitions
  - get_config_file_contents
  - merge_behat_config
  - get_behat_profile
  - profile_guided_allocate
  - merge_config
  - clean_path
  - get_behat_tests_path
* behat_util::start_test_mode() accepts 3 options now:
  - 1. Theme sute with all features: If behat should initialise theme suite with all core features.
  - 2. Parallel runs: How many parallel runs will be running.
  - 3. Run: Which process behat should be initialise for.
* behat_context_helper::set_session() has been deprecated, please use behat_context_helper::set_environment() instead.
* data-fieldtype="type" attribute has been added to form field default template.
* form elements extending MoodleQuickForm_group must call $this->createFormElement() instead of
  @MoodleQuickForm::createElement() in order to be compatible with PHP 7.1
* Relative paths in $CFG->alternateloginurl will be resolved to absolute path within moodle site. Previously they
  were resolved to absolute path within the server. That means:
  - $CFG->wwwroot: http://example.com/moodle
  - $CFG->alternateloginurl : /my/super/login.php
  - Login url will be: http://example.com/moodle/my/super/login.php (moodle root based)
* Database (DML) layer:
  - new sql_equal() method available for places where case sensitive/insensitive varchar comparisons are required.
* PostgreSQL connections now use advanced options to reduce connection overhead.  These options are not compatible
  with some connection poolers.  The dbhandlesoptions parameter has been added to allow the database to configure the
  required defaults. The parameters that are required in the database are;
    ALTER DATABASE moodle SET client_encoding = UTF8;
    ALTER DATABASE moodle SET standard_conforming_strings = on;
    ALTER DATABASE moodle SET search_path = 'moodle,public';  -- Optional, if you wish to use a custom schema.
  You can set these options against the database or the moodle user who connects.
* Some form elements have been refined to better support right-to-left languages. In RTL,
  most fields should not have their direction flipped, a URL, a path to a file, a number, ...
  are always displayed LTR. Input fields and text areas now will best guess whether they
  should be forced to be displayed in LTR based on the PARAM type associated with it. You
  can call $mform->setForceLtr($elementName, true/false) on some form fields to manually
  set the value.
* Action menus do_not_enhance() is deprecated, use a list of action_icon instead.
* The user_not_fully_set_up() function has a new $strict parameter (defaulting to true) in order to decide when
  custom fields (and other checks) should be evaluated to determine if the user has been completely setup.
* profile_field_base class has new methods: get_field_config_for_external() and get_field_properties().
  This two new methods should be implemented by profile field plugins to make them compatible with Web Services.
* The minifier library used by core_minify has been switched to https://github.com/matthiasmullie/minify - there are minor differences
  in minifier output.
* context_header additional buttons can now have a class attribute provided in the link attributes.
* The return signature for the antivirus::scan_file() function has changed.
  The calling function will now handle removal of infected files from Moodle based on the new integer return value.
* The first parameter $eventdata of both message_send() and \core\message\manager::send_message() should
  be \core\message\message. Use of stdClass is deprecated.
* The message_sent event now expects other[courseid] to be always set, exception otherwise. For BC with contrib code,
  message_sent::create_from_ids() will show a debugging notice if the \core\message\message being sent is missing
  the courseid property, defaulting to SITEID automatically. In Moodle 3.6 (MDL-55449) courseid will be fully mandatory
  for all messages sent.
* The send_confirmation_email() function has a new optional parameter $confirmationurl to provide a different confirmation URL.
* Introduced a new hook for plugin developers:
    - <component>_course_module_background_deletion_recommended()
  This hook should be used in conjunction with the existing '<component>_pre_course_module_delete($mod)'. It must
  return a boolean and is called by core to check whether a plugin's implementation of
  <component>_pre_course_module_deleted($mod) will take a long time. A plugin should therefore only implement this
  function if it also implements <component>_pre_course_module_delete($mod).
  An example in current use is recyclebin, which performs what can be a lengthy backup process in
  tool_recyclebin_pre_course_module_delete. The recyclebin, if enabled, now returns true in its implementation of
  tool_recyclebin_course_module_background_deletion_recommended(), to indicate to core that the deletion (and
  execution of tool_recyclebin_pre_course_module_delete) should be handled with an adhoc task, meaning it will not
  occur in real time.

=== 3.1 ===

* Webservice function core_course_search_courses accepts a new parameter 'limittoenrolled' to filter the results
  only to courses the user is enrolled in, and are visible to them.
* External functions that are not calling external_api::validate_context are buggy and will now generate
  exceptions. Previously they were only generating warnings in the webserver error log.
  See https://docs.moodle.org/dev/External_functions_API#Security
* The moodle/blog:associatecourse and moodle/blog:associatemodule capabilities has been removed.
* The following functions has been finally deprecated and can not be used any more:
    - profile_display_badges()
    - useredit_shared_definition_preferences()
    - calendar_normalize_tz()
    - get_user_timezone_offset()
    - get_timezone_offset()
    - get_list_of_timezones()
    - calculate_user_dst_table()
    - dst_changes_for_year()
    - get_timezone_record()
    - test_get_list_of_timezones()
    - test_get_timezone_offset()
    - test_get_user_timezone_offset()
* The google api library has been updated to version 1.1.7. There was some important changes
  on the SSL handling. Now the SSL version will be determined by the underlying library.
  For more information see https://github.com/google/google-api-php-client/pull/644
* The get_role_users() function will now add the $sort fields that are not part
  of the requested fields to the query result and will throw a debugging message
  with the added fields when that happens.
* The core_user::fill_properties_cache() static method has been introduced to be a reference
  and allow standard user fields data validation. Right now only type validation is supported
  checking it against the parameter (PARAM_*) type of the target user field. MDL-52781 is
  going to add support to null/not null and choices validation, replacing the existing code to
  validate the user fields in different places in a common way.
* Webservice function core_course_search_courses now returns results when the search string
  is less than 2 chars long.
* Webservice function core_course_search_courses accepts a new parameter 'requiredcapabilities' to filter the results
  by the capabilities of the current user.
* New mform element 'course' handles thousands of courses with good performance and usability.
* The redirect() function will now redirect immediately if output has not
  already started. Messages will be displayed on the subsequent page using
  session notifications. The type of message output can be configured using the
  fourth parameter to redirect().
* The specification of extra classes in the $OUTPUT->notification()
  function, and \core\output\notification renderable have been deprecated
  and will be removed in a future version.
  Notifications should use the levels found in \core\output\notification.
* The constants for NOTIFY_PROBLEM, NOTIFY_REDIRECT, and NOTIFY_MESSAGE in
  \core\output\notification have been deprecated in favour of NOTIFY_ERROR,
  NOTIFY_WARNING, and NOTIFY_INFO respectively.
* The following functions, previously used (exclusively) by upgrade steps are not available
  anymore because of the upgrade cleanup performed for this version. See MDL-51580 for more info:
    - upgrade_mysql_fix_unsigned_and_lob_columns()
    - upgrade_course_completion_remove_duplicates()
    - upgrade_save_orphaned_questions()
    - upgrade_rename_old_backup_files_using_shortname()
    - upgrade_mssql_nvarcharmax()
    - upgrade_mssql_varbinarymax()
    - upgrade_fix_missing_root_folders()
    - upgrade_course_modules_sequences()
    - upgrade_grade_item_fix_sortorder()
    - upgrade_availability_item()
* A new parameter $ajaxformdata was added to the constructor for moodleform. When building a
  moodleform in a webservice or ajax script (for example using the new fragments API) we
  cannot allow the moodleform to parse it's own data from _GET and _POST - we must pass it as
  an array.
* Plugins can extend the navigation for user by declaring the following callback:
  <frankenstyle>_extend_navigation_user(navigation_node $parentnode, stdClass $user,
                                        context_user $context, stdClass $course,
                                        context_course $coursecontext)
* The function notify() now throws a debugging message - see MDL-50269.
* Ajax calls going through lib/ajax/* now validate the return values before sending
  the response. If the validation does not pass an exception is raised. This behaviour
  is consistent with web services.
* Several changes in Moodle core, standard plugins and third party libraries to
  ensure compatibility with PHP7. All plugins are recommended to perform testing
  against PHP7 as well. Refer to https://docs.moodle.org/dev/Moodle_and_PHP7 for more
  information. The following changes may affect you:
  * Class moodleform, moodleform_mod and some module classes have been changed to use
    __construct() for the constructor. Calling parent constructors by the class
    name will display debugging message. Incorrect: parent::moodleform(),
    correct: parent::__construct()
  * All form elements have also changed the constructor syntax. No changes are
    needed for using form elements, however if plugin defines new form element it
    needs to use correct syntax. For example, incorrect: parent::HTML_QuickForm_input(),
    HTML_QuickForm_input::HTML_QuickForm_input(), $this->HTML_QuickForm_input().
    Correct: HTML_QuickForm_input::__construct() or parent::__construct().
  * profile_field_base::profile_field_base() is deprecated, use parent::__construct()
    in custom profile fields constructors. Similar deprecations in exsiting
    profile_field_* classes.
  * user_filter_type::user_filter_type() is deprecated, use parent::__construct() in
    custom user filters. Similar deprecations in existing user_filter_* classes.
  * table_default_export_format_parent::table_default_export_format_parent() is
    deprecated, use parent::__construct() in extending classes.
* groups_delete_group_members() $showfeedback parameter has been removed and is no longer
  respected. Users of this function should output their own feedback if required.
* Number of changes to Tags API, see tag/upgrade.txt for more details
* The previous events API handlers are being deprecated in favour of events 2 API, debugging messages are being displayed if
  there are 3rd party plugins using it. Switch to events 2 API please, see https://docs.moodle.org/dev/Event_2#Event_dispatching_and_observers
  Note than you will need to bump the plugin version so moodle is aware that you removed the plugin's event handlers.
* mforms validation functions are not available in the global JS namespace anymore, event listeners
  are assigned to fields and buttons through a self-contained JS function.
* Added $CFG->urlrewriteclass option to config.php allowing clean / semantic urls to
  be implemented in a plugin, eg local_cleanurls.
* $CFG->pathtoclam global setting has been moved to clamav antivirus plugin setting of the same name.
* clam_message_admins() and get_clam_error_code() have been deprecated, its functionality
  is now a part of \antivirus_clamav\scanner class methods.
* \repository::antivir_scan_file() has been deprecated, \core\antivirus\manager::scan_file() that
  applies antivirus plugins is replacing its functionality.
* Added core_text::str_max_bytes() which safely truncates multi-byte strings to a maximum number of bytes.
* Zend Framework has been removed completely.
* Any plugin can report when a scale is being used with the callback function [pluginname]_scale_used_anywhere(int $scaleid).
* Changes in file_rewrite_pluginfile_urls: Passing a new option reverse = true in the $options var will make the function to convert
  actual URLs in $text to encoded URLs in the @@PLUGINFILE@@ form.
* behat_util::is_server_running() is removed, please use behat_util::check_server_status() instead.
* Behat\Mink\Selector\SelectorsHandler::xpathLiteral() method is deprecated use behat_context_helper::escape instead
  when building Xpath, or pass the unescaped value when using the named selector.',
* table_sql download process is using the new data formats plugin which you can't use if you are buffering any output
    * flexible_table::get_download_menu(), considered private, has been deleted. Use
      $OUTPUT->download_dataformat_selector() instead.
  when building Xpath, or pass the unescaped value when using the named selector.
* Add new file_is_executable(), to consistently check for executables even in Windows (PHP bug #41062).
* Introduced new hooks for plugin developers.
    - <component>_pre_course_category_delete($category)
    - <component>_pre_course_delete($course)
    - <component>_pre_course_module_delete($cm)
    - <component>_pre_block_delete($instance)
    - <component>_pre_user_delete($user)
  These hooks allow developers to use the item in question before it is deleted by core. For example, if your plugin is
  a module (plugins located in the mod folder) called 'xxx' and you wish to interact with the user object before it is
  deleted then the function to create would be mod_xxx_pre_user_delete($user) in mod/xxx/lib.php.
* pear::Net::GeoIP has been removed.

=== 3.0 ===

* Minify updated to 2.2.1
* htmlpurifier upgraded to 4.7.0
* Less.php upgraded to 1.7.0.9
* The horde library has been updated to version 5.2.7.
* Google libraries (lib/google) updated to 1.1.5
* Html2Text library has been updated to the latest version of the library.
* External functions x_is_allowed_from_ajax() methods have been deprecated. Define 'ajax' => true in db/services.php instead.
* External functions can be called without a session if they define 'loginrequired' => true in db/services.php.
* All plugins are required to declare their frankenstyle component name via
  the $plugin->component property in their version.php file. See
  https://docs.moodle.org/dev/version.php for details (MDL-48494).
* PHPUnit is upgraded to 4.7. Some tests using deprecated assertions etc may need changes to work correctly.
* Users of the text editor API to manually create a text editor should call set_text before calling use_editor.
* Javascript - SimpleYUI and the Y instance used for modules have been merged. Y is now always the same instance of Y.
* get_referer() has been deprecated, please use the get_local_referer function instead.
* \core\progress\null is renamed to \core\progress\none for improved PHP7 compatibility as null is a reserved word (see MDL-50453).
* \webservice_xmlrpc_client now respects proxy server settings. If your XMLRPC server is available on your local network and not via your proxy server, you may need to add it to the list of proxy
  server exceptions in $CFG->proxybypass. See MDL-39353 for details.
* Group and groupings idnumbers can now be passed to and/or are returned from the following web services functions:
  ** core_group_external::create_groups
  ** core_group_external::get_groups
  ** core_group_external::get_course_groups
  ** core_group_external::create_groupings
  ** core_group_external::update_groupings
  ** core_group_external::get_groupings
  ** core_group_external::get_course_groupings
  ** core_group_external::get_course_user_groups
* Following functions are removed from core. See MDL-50049 for details.
    password_compat_not_supported()
    session_get_instance()
    session_is_legacy()
    session_kill_all()
    session_touch()
    session_kill()
    session_kill_user()
    session_set_user()
    session_is_loggedinas()
    session_get_realuser()
    session_loginas()
    js_minify()
    css_minify_css()
    update_login_count()
    reset_login_count()
    check_gd_version()
    update_log_display_entry()
    get_recent_enrolments()
    groups_filter_users_by_course_module_visible()
    groups_course_module_visible()
    error()
    formerr()
    editorhelpbutton()
    editorshortcutshelpbutton()
    choose_from_menu()
    update_event()
    get_generic_section_name()
    get_all_sections()
    add_mod_to_section()
    get_all_mods()
    get_course_section()
    format_weeks_get_section_dates()
    get_print_section_cm_text()
    print_section_add_menus()
    make_editing_buttons()
    print_section()
    print_overview()
    print_recent_activity()
    delete_course_module()
    update_category_button()
    make_categories_list()
    category_delete_move()
    category_delete_full()
    move_category()
    course_category_hide()
    course_category_show()
    get_course_category()
    create_course_category()
    get_all_subcategories()
    get_child_categories()
    get_categories()
    print_course_search()
    print_my_moodle()
    print_remote_course()
    print_remote_host()
    print_whole_category_list()
    print_category_info()
    get_course_category_tree()
    print_courses()
    print_course()
    get_category_courses_array()
    get_category_courses_array_recursively()
    blog_get_context_url()
    get_courses_wmanagers()
    convert_tree_to_html()
    convert_tabrows_to_tree()
    can_use_rotated_text()
    get_parent_contexts()
    get_parent_contextid()
    get_child_contexts()
    create_contexts()
    cleanup_contexts()
    build_context_path()
    rebuild_contexts()
    preload_course_contexts()
    context_moved()
    fetch_context_capabilities()
    context_instance_preload()
    get_contextlevel_name()
    print_context_name()
    mark_context_dirty()
    delete_context()
    get_context_url()
    get_course_context()
    get_user_courses_bycap()
    get_role_context_caps()
    get_courseid_from_context()
    context_instance_preload_sql()
    get_related_contexts_string()
    get_plugin_list_with_file()
    check_browser_operating_system()
    check_browser_version()
    get_device_type()
    get_device_type_list()
    get_selected_theme_for_device_type()
    get_device_cfg_var_name()
    set_user_device_type()
    get_user_device_type()
    get_browser_version_classes()
    generate_email_supportuser()
    badges_get_issued_badge_info()
    can_use_html_editor()
    enrol_cohort_get_cohorts()
    enrol_cohort_can_view_cohort()
    cohort_get_visible_list()
    enrol_cohort_enrol_all_users()
    enrol_cohort_search_cohorts()
* The never unused webdav_locks table was dropped.
* The actionmenu hideMenu() function now expects an EventFacade object to be passed to it,
  i.e. a call to M.core.actionmenu.instance.hideMenu() should be change to M.core.actionmenu.instance.hideMenu(e)
* In the html_editors (tinyMCE, Atto), the manage files button can be hidden by changing the 'enable_filemanagement' option to false.
* external_api::validate_context now is public, it can be called from other classes.
* rss_error() now supports returning of correct HTTP status of error and will return '404 Not Found'
  unless other status is specified.
* Plugins can extend the navigation for categories settings by declaring the following callback:
  <frankenstyle>_extend_navigation_category_settings(navigation_node, context_coursecat)
* The clilib.php provides two new functions cli_write() and cli_writeln() that should be used for outputting texts from the command
  line interface scripts.
* External function core_course_external::get_course_contents returned parameter "name" has been changed to PARAM_RAW,
  this is because the new external_format_string function may return raw data if the global moodlewssettingraw parameter is used.
* Function is_web_crawler() has been deprecated, please use core_useragent::is_web_crawler() instead.

=== 2.9.1 ===

* New methods grade_grade::get_grade_max() and get_grade_min() must be used rather than directly the public properties rawgrademax and rawgrademin.
* New method grade_item::is_aggregate_item() indicates when a grade_item is an aggreggated type grade.

=== 2.9 ===

* The default home page for users has been changed to the dashboard (formely my home). See MDL-45774.
* Support for rendering templates from php or javascript has been added. See MDL-49152.
* Support for loading AMD javascript modules has been added. See MDL-49046.
* Webservice core_course_delete_courses now return warning messages on any failures and does not try to rollback the entire deletion.
* \core\event\course_viewed 'other' argument renamed from coursesectionid to coursesectionnumber as it contains the section number.
* New API core_filetypes::add_type (etc.) allows custom filetypes to be added and modified.
* PHPUnit: PHPMailer Sink is now started for all tests and is setup within the phpunit wrapper for advanced tests.
  Catching debugging messages when sending mail will no longer work. Use $sink = $this->redirectEmails(); and then check
  the message in the sink instead.
* The file pluginlib.php was deprecated since 2.6 and has now been removed, do not include or require it.
* \core_component::fetch_subsystems() now returns a valid path for completion component instead of null.
* Deprecated JS global methods have been removed (show_item, destroy_item, hide_item, addonload, getElementsByTagName, findChildNodes).
* For 3rd party plugin specific environment.xml files, it's now possible to specify version independent checks by using the
  <PLUGIN name="component_name"> tag instead of the version dependent <MOODLE version="x.y"> one. If the PLUGIN tag is used any
  Moodle specific tags will be ignored.
* html_table: new API for adding captions to tables (new field, $table->caption) and subsequently hiding said captions from sighted users using accesshide (enabled using $table->captionhide).
* The authorization procedure in the mdeploy.php script has been improved. The script
  now relies on the main config.php when deploying an available update.
* sql_internal_reader and sql_select_reader interfaces have been deprecated in favour of sql_internal_table_reader
  and sql_reader which use iterators to be more memory efficient.
* $CFG->enabletgzbackups setting has been removed as now backups are stored internally using .tar.gz format by default, you can
  set $CFG->usezipbackups to store them in zip format. This does not affect the restore process, which continues accepting both.
* Added support for custom string manager implementations via $CFG->customstringmanager
  directive in the config.php. See MDL-49361 for details.
* Add new make_request_directory() for creation of per-request files.
* Added generate_image_thumbnail_from_string. This should be used instead of generate_image_thumbnail when the source is a string.
  This prevents the need to write files to disk unnecessarily.
* Added generate_image_thumbnail to stored_file class. This should be used when generating thumbnails for stored files.
  This prevents the need to write files to disk unnecessarily.
* Removed pear/HTTP/WebDav. See MDL-49534 for details.
* Use standard PHP date time classes and methods - see new core_date class for timezone normalisation methods.
* Moved lib/google/Google/ to lib/google/src/Google. This is to address autoloader issues with Google's provided autoloader
  for the library. See MDL-49519 for details.
* The outdated lib/google/Google_Client.php and related files have been completely removed. To use
  the new client, read lib/google/readme_moodle.txt, please.
* profile_display_badges() has been deprecated. See MDL-48935 for details.
* Added a new method add_report_nodes() to pagelib.php. If you are looking to add links to the user profile page under the heading "Reports"
  then please use this function to ensure that the breadcrumb and navigation block are created properly for all user profile pages.
* process_new_icon() now does not always return a PNG file. When possible, it will try to keep the format of the original file.
  Set the new argument $preferpng to true to force PNG. See MDL-46763 and MDL-50041 for details.

=== 2.8 ===

* Gradebook grade category option "aggregatesubcats" has been removed completely.
  This means that the database column is removed, the admin settings are removed and
  the properties from the grade_category object have been removed. If any courses were
  found to be using this setting, a warning to check the grades will be shown in the
  course grader report after upgrading the site. The same warning will be shown on
  courses restored from backup that had this setting enabled (see MDL-47503).
* lib/excelllib.class.php has been updated. The class MoodleExcelWorkbook will now only produce excel 2007 files.
* renderers: We now remove the suffix _renderable when looking for a render method for a renderable.
  If you have a renderable class named like "blah_renderable" and have a method on a renderer named "render_blah_renderable"
  you will need to change the name of your render method to "render_blah" instead, as renderable at the end is no longer accepted.
* New functions get_course_and_cm_from_cmid($cmorid, $modulename) and
  get_course_and_cm_from_instance($instanceorid, $modulename) can be used to
  more efficiently load these basic data objects at the start of a script.
* New function cm_info::create($cm) can be used when you need a cm_info
  object, but have a $cm which might only be a standard database record.
* $CFG->enablegroupmembersonly no longer exists.
* Scheduled tasks have gained support for syntax to introduce variability when a
  task will run across installs. When a when hour or minute are defined as 'R'
  they will be installed with a random hour/minute value.
* Several classes grade_edit_tree_column_xxx were removed since grades setup page
  has been significantly changed. These classes should not be used outside of
  gradebook or developers can copy them into their plugins from 2.7 branch.
* Google APIs Client Library (lib/google/) has been upgraded to 1.0.5-beta and
  API has changed dramatically without backward compatibility. Any code accessing
  it must be amended. It does not apply to lib/googleapi.php. See MDL-47297
* Added an extra parameter to the function get_formatted_help_string() (default null) which is used to specify
  additional string parameters.
* User settings node and course node in navigation now support callbacks from admin tools.
* grade_get_grades() optional parameteres $itemtype, $itemmodule, $iteminstance are now required.

DEPRECATIONS:
* completion_info->get_incomplete_criteria() is deprecated and will be removed in Moodle 3.0.
* grade_category::aggregate_values() is deprecated and will be removed in Moodle 3.0.
* groups_filter_users_by_course_module_visible() is deprecated; replace with
  core_availability\info::filter_user_list. Will be removed in Moodle 3.0.
* groups_course_module_visible() is deprecated; replace with $cm->uservisible.
* cm_info property $cm->groupmembersonly is deprecated and always returns 0.
  Use core_availability\info::filter_user_list if trying to determine which
  other users can see an activity.
* cm_info method $cm->is_user_access_restricted_by_group() is deprecated and
  always returns false. Use $cm->uservisible to determine whether the user can
  access the activity.
* Constant FEATURE_GROUPMEMBERSONLY (used in module _supports functions) is
  deprecated.
* cohort_get_visible_list() is deprecated. There is a better function cohort_get_available_cohorts()
  that respects user capabilities to view cohorts.
* enrol_cohort_get_cohorts() and enrol_cohort_search_cohorts() are deprecated since
  functionality is removed. Please use cohort_get_available_cohorts()
* enrol_cohort_enrol_all_users() is deprecated; enrol_manual is now responsible for this action
* enrol_cohort_can_view_cohort() is deprecated; replace with cohort_can_view_cohort()

=== 2.6.4 / 2.7.1 ===

* setnew_password_and_mail() and update_internal_user_password() will trigger
  \core\event\user_password_updated. Previously they used to generate
  \core\event\user_updated event.
* update_internal_user_password() accepts optional boolean $fasthash for fast
  hashing.
* user_update_user() and user_create_user() api's accept optional param
  $triggerevent to avoid respective events to be triggred from the api's.

=== 2.7 ===

* PHPUnit cannot be installed via PEAR any more, please use composer package manager instead.
* $core_renderer->block_move_target() changed to support more verbose move-block-here descriptions.

Events and Logging:
* Significant changes in Logging API. For upgrading existing events_trigger() and
  add_to_log() see http://docs.moodle.org/dev/Migrating_logging_calls_in_plugins
  For accessing logs from plugins see http://docs.moodle.org/dev/Migrating_log_access_in_reports
* The validation of the following events is now stricter (see MDL-45445):
    - \core\event\blog_entry_created
    - \core\event\blog_entry_deleted
    - \core\event\blog_entry_updated
    - \core\event\cohort_member_added
    - \core\event\cohort_member_removed
    - \core\event\course_category_deleted
    - \core\event\course_completed
    - \core\event\course_content_deleted
    - \core\event\course_created
    - \core\event\course_deleted
    - \core\event\course_restored
    - \core\event\course_section_updated (see MDL-45229)
    - \core\event\email_failed
    - \core\event\group_member_added
    - \core\event\group_member_removed
    - \core\event\note_created
    - \core\event\note_deleted
    - \core\event\note_updated
    - \core\event\role_assigned
    - \core\event\role_deleted
    - \core\event\role_unassigned
    - \core\event\user_graded
    - \core\event\user_loggedinas
    - \core\event\user_profile_viewed
    - \core\event\webservice_token_created

DEPRECATIONS:
* $module uses in mod/xxx/version.php files is now deprecated. Please use $plugin instead. It will be removed in Moodle 2.10.
* Update init methods in all event classes - "level" property was renamed to "edulevel", the level property is now deprecated.
* Abstract class \core\event\course_module_instances_list_viewed is deprecated now, use \core\event\instances_list_viewed instead.
* Abstract class core\event\content_viewed has been deprecated. Please extend base event or other relevant abstract class.
* mod_book\event\instances_list_viewed has been deprecated. Please use mod_book\event\course_module_instance_list_viewed instead.
* mod_chat\event\instances_list_viewed has been deprecated. Please use mod_chat\event\course_module_instance_list_viewed instead.
* mod_choice\event\instances_list_viewed has been deprecated. Please use mod_choice\event\course_module_instance_list_viewed instead.
* mod_feedback\event\instances_list_viewed has been deprecated. Please use mod_feedback\event\course_module_instance_list_viewed instead.
* mod_page\event\instances_list_viewed has been deprecated. Please use mod_page\event\course_module_instance_list_viewed instead.
* The constants FRONTPAGECOURSELIST, FRONTPAGETOPICONLY & FRONTPAGECOURSELIMIT have been removed.
* Conditional availability API has moved and changed. The condition_info class is
  replaced by \core_availability\info_module, and condition_info_section by
  \core_availability\info_section. (Code that uses the old classes will generally
  still work.)
* coursemodule_visible_for_user() has been deprecated but still works - replaced
  by a new static function \core_availability\info_module::is_user_visible()
* cm_info::is_user_access_restricted_by_conditional_access has been deprecated
  but still works (it has never done what its name suggests, and is
  unnecessary).
* cm_info and section_info property showavailability has been deprecated, but
  still works (with the caveat that this information is now per-user).
* cm_info and section_info properties availablefrom and availableuntil have been
  deprecated and always return zero (underlying data doesn't have these values).
* section_info property groupingid has been deprecated and always returns zero,
  same deal.
* Various cm_info methods have been deprecated in favour of their read-only properties (get_url(), get_content(), get_extra_classes(),
  get_on_click(), get_custom_data(), get_after_link, get_after_edit_icons)
* The ajaxenabled function has been deprecated and always returns true. All code should be fully functional in Javascript.
* count_login_failures() has been deprecated, use user_count_login_failures() instead. Refer MDL-42891 for details.

Conditional availability (activities and sections):
* New conditional availability API in /availability, including new availability
  condition plugins in /availability/condition. The new API is very similar with
  regard to checking availability, but any code that modifies availability settings
  for an activity or section is likely to need substantial changes.

YUI:
  * The lightbox attribute for moodle-core-notification-dialogue has been
    deprecated and replaced by the modal attribute. This was actually
    changed in Moodle 2.2, but has only been marked as deprecated now. It
    will be removed in Moodle 2.9.
  * When destroying any type of dialogue based on moodle-core-notification, the relevant content is also removed from
    the DOM. Previously it was left orphaned.

JavaSript:
    * The findChildNodes global function has been deprecated. Y.all should
      be used instead.
    * The callback argument to confirm_action and M.util.show_confirm_dialog has been deprecated. If you need to write a
      confirmation which includes a callback, please use moodle-core-notification-confirmation and attach callbacks to the
      events provided.

* New locking api and admin settings to configure the system locking type.
* New "Time spent waiting for the database" performance metric displayed along with the
  other MDL_PERF vars; the change affects both the error logs and the vars displayed in
  the page footer.
* Changes in the tag API. The component and contextid are now saved when assigning tags to an item. Please see
  tag/upgrade.txt for more information.

=== 2.6 ===

* Use new methods from core_component class instead of get_core_subsystems(), get_plugin_types(),
  get_plugin_list(), get_plugin_list_with_class(), get_plugin_directory(), normalize_component(),
  get_component_directory() and get_plugin_list_with_file(). The names of the new methods are
  exactly the same, the only differences are that core_component::get_plugin_types() now always returns
  full paths and core_component::get_plugin_list() does not accept empty parameter any more.
* Use core_text::* instead of textlib:: and also core_collator::* instead of collatorlib::*.
* Use new function moodleform::mock_submit() to simulate form submission in unit tests (backported).
* New $CFG->localcachedir setting useful for cluster nodes. Admins have to update X-Sendfile aliases if used.
* MS SQL Server drivers are now using NVARCHAR(MAX) instead of NTEXT and VARBINARY(MAX) instead of IMAGE,
  this change should be fully transparent and it should help significantly with add-on compatibility.
* The string manager classes were renamed. Note that they should not be modified or used directly,
  always use get_string_manager() to get instance of the string manager.
* The ability to use an 'insecure' rc4encrypt/rc4decrypt key has been removed.
* Use $CFG->debugdeveloper instead of debugging('', DEBUG_DEVELOPER).
* Use set_debugging(DEBUG_xxx) when changing debugging level for current request.
* Function moveto_module() does not modify $mod argument and instead now returns the new module visibility value.
* Use behat_selectors::get_allowed_text_selectors() and behat_selectors::get_allowed_selectors() instead of
  behat_command::$allowedtextselectors and behat_command::$allowedselectors
* Subplugins are supported in admin tools and local plugins.
* file_packer/zip_packer API has been modified so that key functions support a new file_progress interface
  to report progress during long operations. Related to this, zip_archive now supports an estimated_count()
  function that returns an approximate number of entries in the zip faster than the count() function.
* Class cm_info no longer extends stdClass. All properties are read-only and calculated on first request only.
* Class course_modinfo no longer extends stdClass. All properties are read-only.
* Database fields modinfo and sectioncache in table course are removed. Application cache core/coursemodinfo
  is used instead. Course cache is still reset, rebuilt and retrieved using function rebuild_course_cache() and
  get_fast_modinfo(). Purging all caches and every core upgrade purges course modinfo cache as well.
  If function get_fast_modinfo() is called for multiple courses make sure to include field cacherev in course
  object.
* Internal (noreply and support) user support has been added for sending/receiving message.
  Use core_user::get_noreply_user() and core_user::get_support_user() to get noreply and support user's respectively.
  Real users can be used as noreply/support users by setting $CFG->noreplyuserid and $CFG->supportuserid
* New function readfile_allow_large() in filelib.php for use when very large files may need sending to user.
* Use core_plugin_manager::reset_caches() when changing visibility of plugins.
* Implement new method get_enabled_plugins() method in subplugin info classes.
* Each plugin should include version information in version.php.
* Module and block tables do not contain version column any more, use get_config('xx_yy', 'version') instead.
* $USER->password field is intentionally unset so that session data does not contain password hashes.
* Use core_shutdown_manager::register_function() instead of register_shutdown_function().
* New file packer for .tar.gz files; obtain by calling get_file_packer('application/x-gzip'). Intended initially
  for use in backup/restore only, as there are limitations on supported filenames. Also new packer for
  backups which supports both compression formats; get_file_packer('application/vnd.moodle.backup').
* New optional parameter to stored_file::get_content_file_handle to open file handle with 'gzopen' instead
  of 'fopen' to read gzip-compressed files if required.
* update_internal_user_password() and setnew_password_and_mail() now trigger user_updated event.
* Add thirdpartylibs.xml file to plugins that bundle any 3rd party libraries.
* New class introduced to help auto generate zIndex values for modal dialogues. Class "moodle-has-zindex"
  should set on any element which uses a non-default zindex and needs to ensure it doesn't show above a
  dialogue.
* $CFG->filelifetime is now used consistently for most file serving operations, the default was lowered
  to 6 hours from 24 hours because etags and x-sendfile support should make file serving less expensive.
* Date format locale charset for windows server will come from calendar type and for gregorian it will use
  lang file.
* The library to interact with Box.net (class boxclient) is only compatible with their APIv1 which
  reaches its end of life on the 14th of Dec. You should migrate your scripts to make usage of the
  new class boxnet_client(). Note that the method names and return values have changed.
* Settings pages are now possible for Calendar type plugins. Calendar type plugins that require a settings page to
  work properly will need to set their requires version to a number that is equal to or grater than the 2.6.1 release version.
* The admin/tool/generator tool was overhauled to use testing data generators and the previous interface to create
  test data was removed (it was not working correctly anyway). If you were using this tool you will probably need to
  update your code.

DEPRECATIONS:
Various previously deprecated functions have now been altered to throw DEBUG_DEVELOPER debugging notices
and will be removed in a future release (target: 2.8), a summary follows:

Accesslib:
    * get_context_instance()                ->  context_xxxx::instance()
    * get_context_instance_by_id()          ->  context::instance_by_id($id)
    * get_system_context()                  ->  context_system::instance()
    * context_moved()                       ->  context::update_moved()
    * preload_course_contexts()             ->  context_helper::preload_course()
    * context_instance_preload()            ->  context_helper::preload_from_record()
    * context_instance_preload_sql()        ->  context_helper::get_preload_record_columns_sql()
    * get_contextlevel_name()               ->  context_helper::get_level_name()
    * create_contexts()                     ->  context_helper::create_instances()
    * cleanup_contexts()                    ->  context_helper::cleanup_instances()
    * build_context_path()                  ->  context_helper::build_all_paths()
    * print_context_name()                  ->  $context->get_context_name()
    * mark_context_dirty()                  ->  $context->mark_dirty()
    * delete_context()                      ->  $context->delete_content() or context_helper::delete_instance()
    * get_context_url()                     ->  $context->get_url()
    * get_course_context()                  ->  $context->get_course_context()
    * get_parent_contexts()                 ->  $context->get_parent_context_ids()
    * get_parent_contextid()                ->  $context->get_parent_context()
    * get_child_contexts()                  ->  $context->get_child_contexts()
    * rebuild_contexts()                    ->  $context->reset_paths()
    * get_user_courses_bycap()              ->  enrol_get_users_courses()
    * get_courseid_from_context()           ->  $context->get_course_context(false)
    * get_role_context_caps()               ->  (no replacement)
    * load_temp_role()                      ->  (no replacement)
    * remove_temp_roles()                   ->  (no replacement)
    * get_related_contexts_string()         ->  $context->get_parent_context_ids(true)
    * get_recent_enrolments()               ->  (no replacement)

Enrollment:
    * get_course_participants()             -> get_enrolled_users()
    * is_course_participant()               -> is_enrolled()

Output:
    * current_theme()                       -> $PAGE->theme->name
    * skip_main_destination()               -> $OUTPUT->skip_link_target()
    * print_container()                     -> $OUTPUT->container()
    * print_container_start()               -> $OUTPUT->container_start()
    * print_container_end()                 -> $OUTPUT->container_end()
    * print_continue()                      -> $OUTPUT->continue_button()
    * print_header()                        -> $PAGE methods
    * print_header_simple()                 -> $PAGE methods
    * print_side_block()                    -> $OUTPUT->block()
    * print_arrow()                         -> $OUTPUT->arrow()
    * print_scale_menu_helpbutton()         -> $OUTPUT->help_icon_scale($courseid, $scale)
    * print_checkbox()                      -> html_writer::checkbox()

Navigation:
    * print_navigation()                    -> $OUTPUT->navbar()
    * build_navigation()                    -> $PAGE->navbar methods
    * navmenu()                             -> (no replacement)
    * settings_navigation::
          get_course_modules()              -> (no replacement)

Files and repositories:
    * stored_file::replace_content_with()   -> stored_file::replace_file_with()
    * stored_file::set_filesize()           -> stored_file::replace_file_with()
    * stored_file::get_referencelifetime()  -> (no replacement)
    * repository::sync_external_file()      -> see repository::sync_reference()
    * repository::get_file_by_reference()   -> repository::sync_reference()
    * repository::
          get_reference_file_lifetime()     -> (no replacement)
    * repository::sync_individual_file()    -> (no replacement)
    * repository::reset_caches()            -> (no replacement)

Calendar:
    * add_event()                           -> calendar_event::create()
    * update_event()                        -> calendar_event->update()
    * delete_event()                        -> calendar_event->delete()
    * hide_event()                          -> calendar_event->toggle_visibility(false)
    * show_event()                          -> calendar_event->toggle_visibility(true)

Misc:
    * filter_text()                         -> format_text(), format_string()...
    * httpsrequired()                       -> $PAGE->https_required()
    * detect_munged_arguments()             -> clean_param([...], PARAM_FILE)
    * mygroupid()                           -> groups_get_all_groups()
    * js_minify()                           -> core_minify::js_files()
    * css_minify_css()                      -> core_minify::css_files()
    * course_modinfo::build_section_cache() -> (no replacement)
    * generate_email_supportuser()          -> core_user::get_support_user()

Sessions:
    * session_get_instance()->xxx()         -> \core\session\manager::xxx()
    * session_kill_all()                    -> \core\session\manager::kill_all_sessions()
    * session_touch()                       -> \core\session\manager::touch_session()
    * session_kill()                        -> \core\session\manager::kill_session()
    * session_kill_user()                   -> \core\session\manager::kill_user_sessions()
    * session_gc()                          -> \core\session\manager::gc()
    * session_set_user()                    -> \core\session\manager::set_user()
    * session_is_loggedinas()               -> \core\session\manager::is_loggedinas()
    * session_get_realuser()                -> \core\session\manager::get_realuser()
    * session_loginas()                     -> \core\session\manager::loginas()

User-agent related functions:
    * check_browser_operating_system()      -> core_useragent::check_browser_operating_system()
    * check_browser_version()               -> core_useragent::check_browser_version()
    * get_device_type()                     -> core_useragent::get_device_type()
    * get_device_type_list()                -> core_useragent::get_device_type_list()
    * get_selected_theme_for_device_type()  -> core_useragent::get_device_type_theme()
    * get_device_cfg_var_name()             -> core_useragent::get_device_type_cfg_var_name()
    * set_user_device_type()                -> core_useragent::set_user_device_type()
    * get_user_device_type()                -> core_useragent::get_user_device_type()
    * get_browser_version_classes()         -> core_useragent::get_browser_version_classes()

YUI:
    * moodle-core-notification has been deprecated with a recommendation of
      using its subclasses instead. This is to allow for reduced page
      transport costs. Current subclasses include:
      * dialogue
      * alert
      * confirm
      * exception
      * ajaxexception

Event triggering and event handlers:
    * All existing events and event handlers should be replaced by new
      event classes and matching new event observers.
    * See http://docs.moodle.org/dev/Event_2 for more information.
    * The following events will be entirely removed, though they can still
      be captured using handlers, but they should not be used any more.
      * groups_members_removed          -> \core\event\group_member_removed
      * groups_groupings_groups_removed -> (no replacement)
      * groups_groups_deleted           -> \core\event\group_deleted
      * groups_groupings_deleted        -> \core\event\grouping_deleted
    * edit_module_post_actions() does not trigger events any more.

=== 2.5.1 ===

* New get_course() function for use when obtaining the course record from database. Will
  reuse existing $COURSE or $SITE globals if possible to improve performance.

=== 2.5 ===

* The database drivers (moodle_database and subclasses) aren't using anymore the ::columns property
  for caching database metadata. MUC (databasemeta) is used instead. Any custom DB driver should
  apply for that change.
* The cron output has been changed to include time and memory usage (see cron_trace_time_and_memory()),
  so any custom utility relying on the old output may require modification.
* Function get_max_file_sizes now returns an option for (for example) "Course limit (500MB)" or
  "Site limit (200MB)" when appropriate with the option set to 0. This function no longer returns
  an option for 0 bytes. Existing code that was replacing the 0 option in the return
  from this function with a more sensible message, can now use the return from this function directly.
* Functions responsible for output in course/lib.php are deprecated, the code is moved to
  appropriate renderers: print_section(), print_section_add_menus(), get_print_section_cm_text(),
  make_editing_buttons()
  See functions' phpdocs in lib/deprecatedlib.php
* Function get_print_section_cm_text() is deprecated, replaced with methods in cm_info
* zip_packer may create empty zip archives, there is a new option to ignore
  problematic files when creating archive
* The function delete_course_module was deprecated and has been replaced with
  course_delete_module. The reason for this was because the function delete_course_module
  only partially deletes data, so wherever it was called extra code was needed to
  perform the whole deletion process. The function course_delete_module now takes care
  of the whole process.
* curl::setopt() does not accept constant values any more. As it never worked properly,
  we decided to make the type check stricter. Now, the keys of the array pass must be a string
  corresponding to the curl constant name.
* Function get_users_listing now return list of users except guest and deleted users. Previously
  deleted users were excluded by get_users_listing. As guest user is not expected while browsing users,
  and not included in get_user function, it will not be returned by get_users_listing.
* The add_* functions in course/dnduploadlib.php have been deprecated. Plugins should be using the
  MODNAME_dndupload_register callback instead.
* The signature of the add() method of classes implementing the parentable_part_of_admin_tree
  interface (such as admin_category) has been extended. The new parameter allows the caller
  to prepend the new node before an existing sibling in the admin tree.
* condition_info:get_condition_user_fields($formatoptions) now accepts the optional
  param $formatoptions, that will determine if the field names are processed by
  format_string() with the passed options.
* remove all references to $CFG->gdversion, GD PHP extension is now required
* Formslib will now throw a developer warning if a PARAM_ type hasn't been set for elements which
  need it. Please set PARAM_RAW explicitly if you do not want any cleaning.
* Functions responsible for managing and accessing course categories are moved to class coursecat
  in lib/coursecatlib.php, functions responsible for rendering courses and categories lists are
  moved to course/renderer.php. The following global functions are deprecated: make_categories_list(),
  category_delete_move(), category_delete_full(), move_category(), course_category_hide(),
  course_category_show(), get_course_category(), create_course_category(), get_all_subcategories(),
  get_child_categories(), get_categories(), print_my_moodle(), print_remote_course(),
  print_remote_host(), print_whole_category_list(), print_category_info(), get_course_category_tree(),
  print_courses(), print_course(), get_category_courses_array(), get_category_courses_array_recursively(),
  get_courses_wmanagers()
  See http://docs.moodle.org/dev/Courses_lists_upgrade_to_2.5
* $core_renderer->block_move_target() changed to support more verbose move-block-here descriptions.
* Additional (optional) param $onlyactive has been added to get_enrolled_users, count_enrolled_users
  functions to get information for only active (excluding suspended enrolments) users. Included two
  helper functions extract_suspended_users, get_suspended_userids to extract suspended user information.
* The core_plugin_manager class now provides two new helper methods for getting information
  about known plugins: get_plugins_of_type() and get_subplugins_of_plugin().
* The get_uninstall_url() method of all subclasses of \core\plugininfo\base class is now expected
  to always return moodle_url. Subclasses can use the new method is_uninstall_allowed()
  to control the availability of the 'Uninstall' link at the Plugins overview page (previously
  they would do it by get_uninstall_url() returning null). By default, URL to a new general plugin
  uninstall tool is returned. Unless the plugin type needs extra steps that can't be handled by
  plugininfo_xxx::uninstall() method or xmldb_xxx_uninstall() function, this default URL should
  satisfy all plugin types.

Database (DML) layer:
* $DB->sql_empty() is deprecated, you have to use sql parameters with empty values instead,
  please note hardcoding of empty strings in SQL queries breaks execution in Oracle database.
* Indexes must not be defined on the same columns as keys, this is now reported as fatal problem.
  Please note that internally we create indexes instead of foreign keys.

YUI changes:
* M.util.help_icon has been deprecated. Code should be updated to use moodle-core-popuphelp
  instead. To do so, remove any existing JS calls to M.util.help_icon from your PHP and ensure
  that your help link is placed in a span which has the class 'helplink'.

=== 2.4 ===

* Pagelib: Numerous deprecated functions were removed as classes page_base, page_course
  and page_generic_activity.
* use $CFG->googlemapkey3 instead of removed $CFG->googlemapkey and migrate to Google Maps API V3
* Function settings_navigation::add_course_editing_links() is completely removed
* function global_navigation::format_display_course_content() is removed completely (the
  functionality is moved to course format class)
* in the function global_navigation::load_generic_course_sections() the argument $courseformat is
  removed
* New component and itemid columns in groups_members table - this allows plugin to create protected
  group memberships using 'xx_yy_allow_group_member_remove' callback and there is also a new restore
  callback 'xx_yy_restore_group_member()'.
* New general role assignment restore plugin callback 'xx_yy_restore_role_assignment()'.
* functions get_generic_section_name(), get_all_sections(), add_mod_to_section(), get_all_mods()
  are deprecated. See their phpdocs in lib/deprecatedlib.php on how to replace them

YUI changes:
* moodle-enrol-notification has been renamed to moodle-core-notification
* YUI2 code must now use 2in3, see http://yuilibrary.com/yui/docs/yui/yui-yui2.html
* M.util.init_select_autosubmit() and M.util.init_url_select() have been deprecated. Code using this should be updated
  to use moodle-core-formautosubmit

Unit testing changes:
* output debugging() is not sent to standard output any more,
  use $this->assertDebuggingCalled(), $this->assertDebuggingNotCalled(),
  $this->getDebuggingMessages() or $this->assertResetDebugging() instead.

=== 2.3 ===

Database layer changes:
* objects are not allowed in paramters of DML functions, use explicit casting to strings if necessary

Note:
* DDL and DML methods which were deprecated in 2.0 have now been removed, they will no longer produce
debug messages and will produce fatal errors

API changes:

* send_stored_file() has changed its interface
* deleted several resourcelib_embed_* functions from resourcelib.php

=== 2.2 ===

removed unused libraries:
* odbc, base32, CodeSniffer, overlib, apd profiling, kses, Smarty, PEAR Console, swfobject, cssshover.htc, md5.js

API changes:
* new admin/tool plugin type
* new context API - old API is still available
* deleted users do not have context any more
* removed global search


=== 2.1 ===

API changes:
* basic suport for restore from 1.9
* new mobile devices API
* new questions API


=== 2.0 ===

API changes:
* new DML API - http://docs.moodle.org/dev/DML_functions
* new DDL API - http://docs.moodle.org/dev/DDL_functions
* new file API - http://docs.moodle.org/dev/File_API
* new $PAGE and $OUTPUT API
* new navigation API
* new theme API - http://docs.moodle.org/dev/Theme_changes_in_2.0
* new javascript API - http://docs.moodle.org/dev/JavaScript_usage_guide
* new portfolio API
* new local plugin type
* new translation support - http://lang.moodle.org
* new web service API
* new cohorts API
* new messaging API
* new rating API
* new comment API
* new sessions API
* new enrolment API
* new backup/restore API
* new blocks API
* new filters API
* improved plugin support (aka Frankenstyle)
* new registration and hub API
* new course completion API
* new plagiarism API
* changed blog API
* new text editor API
* new my moodle and profiles API<|MERGE_RESOLUTION|>--- conflicted
+++ resolved
@@ -50,12 +50,9 @@
 
     The following are _invalid_ template names and locations:
       mod_forum/post/user: mod/forum/templates/local/post/user.mustache
-<<<<<<< HEAD
 * Following behat steps have been removed from core:
     - I go to "<gradepath_string>" in the course gradebook
-=======
 * A new admin setting widget 'core_admin\local\settings\filesize' is added.
->>>>>>> 9175a978
 
 === 3.7 ===
 
