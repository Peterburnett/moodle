This files describes API changes in core libraries and APIs,
information provided here is intended especially for developers.

=== 3.8 ===

* The yui checknet module is removed. Call \core\session\manager::keepalive instead.
* The generate_uuid() function has been deprecated. Please use \core\uuid::generate() instead.
* Remove lib/pear/auth/RADIUS.php (MDL-65746)
* Core components are now defined in /lib/components.json instead of coded into /lib/classes/component.php
<<<<<<< HEAD
* Subplugins should now be defined using /db/subplugins.json instead of /db/subplugins.php (which will still work in order to maintain backwards compatibility).
* The following functions have been finally deprecated and can not be used anymore:
    * allow_override()
    * allow_assign()
    * allow_switch()
=======
* Subplugins should now be defined using /db/subplugins.json instead of /db/subplugins.php
>>>>>>> e63a35dc

=== 3.7 ===

* Nodes in the navigation api can have labels for each group. See set/get_collectionlabel().
* The method core_user::is_real_user() now returns false for userid = 0 parameter
* 'mform1' dependencies (in themes, js...) will stop working because a randomly generated string has been added to the id
attribute on forms to avoid collisions in forms loaded in AJAX requests.
* A new method to allow queueing or rescheduling of an existing scheduled task was added. This allows an existing task
  to be updated or queued as required. This new functionality can be found in \core\task\manager::reschedule_or_queue_adhoc_task.
* Icons are displayed for screen readers unless they have empty alt text (aria-hidden). Do not provide an icon with alt text immediately beside an element with exactly the same text.
* admin_settingpage has a new function hide_if(), modeled after the same functionality in the forms library. This allows admin settings to be dynamically hidden based on the values of other settings.
* The \core_rating provider's get_sql_join function now accepts an optional $innerjoin parameter.
  It is recommended that privacy providers using this function call rewrite any long query into a number of separate
  calls to add_from_sql for improved performance, and that the new argument is used.
  This will allow queries to remain backwards-compatible with older versions of Moodle but will have significantly better performance in version supporting the innerjoin parameter.
* /message/defaultoutputs.php file and admin_page_defaultmessageoutputs class have been deprecated
  and all their settings moved to admin/message.php (see MDL-64495). Please use admin_page_managemessageoutputs class instead.
* A new parameter $lang has been added to mustache_template_source_loader->load_with_dependencies() method
  so it is possible for Mustache to request string in a specific language.
* Behat timeout constants behat_base::TIMEOUT, EXTENDED_TIMEOUT, and REDUCED_TIMEOUT have been
  deprecated. Please instead use the functions behat_base::get_timeout(), get_extended_timeout(),
  and get_reduced_timeout(). These allow for timeouts to be increased by a setting in config.php.
* The $draftitemid parameter of file_save_draft_area_files() function now supports the constant IGNORE_FILE_MERGE:
  When the parameter is set to that constant, the function won't process file merging, keeping the original state of the file area.
* Introduced new callback for plugin developers '<component>_pre_processor_message_send($procname, $proceventdata)':
  This will allow any plugin to manipulate messages or notifications before they are sent by a processor (email, mobile...)
* New capability 'moodle/category:viewcourselist' in category context that controls whether user is able to browse list of courses
  in this category. To work with list of courses use API methods in core_course_category and also 'course' form element.
* It is possible to pass additional conditions to get_courses_search();
  core_course_category::search_courses() now allows to search only among courses with completion enabled.
* Add support for a new xxx_after_require_login callback
* A new conversation type has been created for self-conversations. During the upgrading process:
  - Firstly, the existing self-conversations will be starred and migrated to the new type, removing the duplicated members in the
  message_conversation_members table.
  - Secondly, the legacy self conversations will be migrated from the legacy 'message_read' table. They will be created using the
  new conversation type and will be favourited.
  - Finally, the self-conversations for all remaining users without them will be created and starred.
Besides, from now, a self-conversation will be created and starred by default to all the new users (even when $CFG->messaging
is disabled).
* New optional parameter $throwexception for \get_complete_user_data(). If true, an exception will be thrown when there's no
  matching record found or when there are multiple records found for the given field value. If false, it will simply return false.
  Defaults to false when not set.
* Exposed submit button to allow custom styling (via customclassoverride variable) which can override btn-primary/btn-secondary classes
* `$includetoken` parameter type has been changed. Now supports:
   boolean: False indicates to not include the token, true indicates to generate a token for the current user ($USER).
   integer: Indicates to generate a token for the user whose id is the integer value.
* The following functions have been updated to support the new usage:
    - make_pluginfile_url
    - file_rewrite_pluginfile_urls
* New mform element 'float' handles localised floating point numbers.

=== 3.6 ===

* A new token-based version of pluginfile.php has been added which can be used for out-of-session file serving by
  setting the `$includetoken` parameter to true on the `moodle_url::make_pluginfile_url()`, and
  `moodle_url::make_file_url()` functions.
* The following picture functions have been updated to support use of the new token-based file serving:
    - print_group_picture
    - get_group_picture_url
* The `user_picture` class has a new public `$includetoken` property which can be set to make use of the new token-based
  file serving.
* Custom AJAX handlers for the form autocomplete fields can now optionally return string in their processResults()
  callback. If a string is returned, it is displayed instead of the list of suggested items. This can be used, for
  example, to inform the user that there are too many items matching the current search criteria.
* The form element 'htmleditor' has been deprecated. Please use the 'editor' element instead.
* The print_textarea() function has been deprecated. Please use $OUTPUT->print_textarea() instead.
* The following functions have been finally deprecated and can not be used any more:
    - external_function_info()
    - core_renderer::update_module_button()
    - events_trigger()
    - events_cron()
    - events_dispatch()
    - events_is_registered()
    - events_load_def()
    - events_pending_count()
    - events_process_queued_handler()
    - events_queue_handler()
    - events_trigger_legacy()
    - events_update_definition()
    - get_file_url()
    - course_get_cm_rename_action()
    - course_scale_used()
    - site_scale_used()
    - clam_message_admins()
    - get_clam_error_code()
    - get_records_csv()
    - put_records_csv()
    - print_log()
    - print_mnet_log()
    - print_log_csv()
    - print_log_xls()
    - print_log_ods()
    - build_logs_array()
    - get_logs_usercourse()
    - get_logs_userday()
    - get_logs()
    - prevent_form_autofill_password()
    - prefixed_tablenode_transformations()
    - core_media_renderer
    - core_media
* Following api's have been removed in behat_config_manager, please use behat_config_util instead.
    - get_features_with_tags()
    - get_components_steps_definitions()
    - get_config_file_contents()
    - merge_behat_config()
    - get_behat_profile()
    - profile_guided_allocate()
    - merge_config()
    - clean_path()
    - get_behat_tests_path()
* Following behat steps have been removed from core:
    - I set the field "<field_string>" to multiline
    - I follow "<link_string>"" in the open menu
* The following behat steps have been deprecated, please do not use these step definitions any more:
    - behat_navigation.php: i_navigate_to_node_in()
    - theme/boost/tests/behat/behat_theme_boost_behat_navigation.php: i_navigate_to_node_in()
  Use one of the following steps instead:
    - I navigate to "PATH > ITEM" in current page administration
    - I navigate to "PATH > ITEM" in site administration
    - I navigate to course participants
    - I navigate to "TAB1 > TAB2" in the course gradebook
  If some items are not available without Navigation block at all, one can use combination of:
    - I add the "Navigation" block if not present
    - I click on "LINK" "link" in the "Navigation" "block"
* The core\session\util class has been removed. This contained one function only used by the memcached class which has
  been moved there instead (connection_string_to_memcache_servers).
* Removed the lib/password_compat/lib/password.php file.
* The eventslib.php file has been deleted and its functions have been moved to deprecatedlib.php. The affected functions are:
  - events_get_cached()
  - events_uninstall()
  - events_cleanup()
  - events_dequeue()
  - events_get_handlers()
* coursecat::get() now has optional $user parameter.
* coursecat::is_uservisible() now has optional $user parameter.
* Removed the lib/form/submitlink.php element which was deprecated in 3.2.
* The user_selector classes do not support custom list of extra identity fields any more. They obey the configured user
  policy and respect the privacy setting made by site administrators. The list of user identifiers should never be
  hard-coded. Instead, the setting $CFG->showuseridentity should be always respected, which has always been the default
  behaviour (MDL-59847).
* The function message_send() in messagelib.php will now only take the object \core\message\message as a parameter.
* The method message_sent::create_from_ids() parameter courseid is now required. A debugging
  message was previously displayed, and the SITEID was used, when not provided.
* The method \core\message\manager::send_message() now only takes the object \core\message\message as the first parameter.
* Following functions have been deprecated, please use get_roles_used_in_context.
    - get_roles_on_exact_context()
    - get_roles_with_assignment_on_context()
* New functions to support the merging of user draft areas from the interface; see MDL-45170 for details:
  - file_copy_file_to_file_area()
  - file_merge_draft_areas()
  - file_replace_file_area_in_text()
  - extract_draft_file_urls_from_text()
* Class coursecat is now alias to autoloaded class core_course_category, course_in_list is an alias to
  core_course_list_element, class coursecat_sortable_records is deprecated without replacement.
* \core_user_external::create_users() and \core_user_external::update_users() can now accept more user profile fields so user
  creation/update via web service can now be very similar to the edit profile page's functionality. The new fields that have been
  added are:
  - maildisplay
  - interests
  - url
  - icq
  - skype
  - aim
  - yahoo
  - msn
  - institution
  - department
  - phone1
  - phone2
  - address
* New function mark_user_dirty() must be called after changing data that gets cached in user sessions. Examples:
  - Assigning roles to users.
  - Unassigning roles from users.
  - Enrolling users into courses.
  - Unenrolling users from courses.
* New optional parameter $context for the groups_get_members_join() function and ability to filter users that are not members of
any group. Besides, groups_get_members_ids_sql, get_enrolled_sql and get_enrolled_users now accepts -1 (USERSWITHOUTGROUP) for
the groupid field.
* Added $CFG->conversionattemptlimit setting to config.php allowing a maximum number of retries before giving up conversion
  of a given document by the assignfeedback_editpdf\task\convert_submissions task. Default value: 3.
* The following events have been deprecated and should not be used any more:
  - message_contact_blocked
  - message_contact_unblocked
  The reason for this is because you can now block/unblock users without them necessarily being a contact. These events
  have been replaced with message_user_blocked and message_user_unblocked respectively.
* The event message_deleted has been changed, it no longer records the value of the 'useridto' due to
  the introduction of group messaging. Please, if you have any observers or are triggering this event
  in your code you will have to make some changes!
* The gradebook now supports the ability to accept files as feedback. This can be achieved by adding
  'feedbackfiles' to the $grades parameter passed to grade_update().
    For example -
        $grades['feedbackfiles'] = [
            'contextid' => 1,
            'component' => 'mod_xyz',
            'filearea' => 'mod_xyz_feedback',
            'itemid' => 2
        ];
  These files will be then copied to the gradebook file area.
* Allow users to choose who can message them for privacy reasons, with a 'growing circle of contactability':
  - Added $CFG->messagingallusers, for enabling messaging to all site users. Default value: 0.
    When $CFG->messagingallusers = false users can choose being contacted by only contacts or contacts and users sharing a course with them.
    In that case, the default user preference is MESSAGE_PRIVACY_COURSEMEMBER (users sharing a course).
    When $CFG->messagingallusers = true users have a new option for the privacy messaging preferences: "Anyone on the site". In that case,
    the default user preference is MESSAGE_PRIVACY_SITE (all site users).
  - Added $CFG->keepmessagingallusersenabled setting to config.php to force enabling $CFG->messagingallusers during the upgrading process.
    Default value: 0.
    When $CFG->keepmessagingallusersenabled is set to true, $CFG->messagingallusers will be also set to true to enable messaging site users.
    However, when it is empty, $CFG->messagingallusers will be disabled during the upgrading process, so the users will only be able to
    message contacts and users sharing a course with them.
* There has been interface and functional changes to admin_apply_default_settings() (/lib/adminlib.php).  The function now takes two
  additional optional parameters, $admindefaultsettings and $settingsoutput.  It also has a return value $settingsoutput.
  The function now does not need to be called twice to ensure all default settings are set.  Instead the function calls itself recursively
  until all settings have been set. The additional parameters are used recursively and shouldn't be need to be explicitly passed in when calling
  the function from other parts of Moodle.
  The return value: $settingsoutput is an array of setting names and the values that were set by the function.
* Webservices no longer update the lastaccess time for a user in a course. Call core_course_view_course() manually if needed.
* A new field has been added to the context table. Please ensure that any contxt preloading uses get_preload_record_columns_sql or get_preload_record_columns to fetch the list of columns.

=== 3.5 ===

* There is a new privacy API that every subsystem and plugin has to implement so that the site can become GDPR
  compliant. Plugins use this API to report what information they store or process regarding users, and provide ability
  to export and delete personal data. See https://docs.moodle.org/dev/Privacy_API for guidelines on how to implement the
  privacy API in your plugin.
* The cron runner now sets up a fresh PAGE and OUTPUT between each task.
* The core_renderer methods notify_problem(), notify_success(), notify_message() and notify_redirect() that were
  deprecated in Moodle 3.1 have been removed. Use \core\notification::add(), or \core\output\notification as required.
* The maximum supported precision (the total number of digits) for XMLDB_TYPE_NUMBER ("number") fields raised from 20 to
  38 digits. Additionally, the whole number part (precision minus scale) must not be longer than the maximum length of
  integer fields (20 digits). Note that PHP floats commonly support precision of roughly 15 digits only (MDL-32113).
* Event triggering and event handlers:
    - The following events, deprecated since moodle 2.6, have been finally removed: groups_members_removed,
      groups_groupings_groups_removed, groups_groups_deleted, groups_groupings_deleted.
* The following functions have been finally deprecated and can not be used any more:
  - notify()
* XMLDB now validates the PATH attribute on every install.xml file. Both the XMLDB editor and installation will fail
  when a problem is detected with it. Please ensure your plugins contain correct directory relative paths.
* Add recaptchalib_v2.php for support of reCAPTCHA v2.
* Plugins can define class 'PLUGINNAME\privacy\local\sitepolicy\handler' if they implement an alternative mechanisms for
  site policies managements and agreements. Administrators can define which component is to be used for handling site
  policies and agreements. See https://docs.moodle.org/dev/Site_policy_handler
* Scripts can define a constant NO_SITEPOLICY_CHECK and set it to true before requiring the main config.php file. It
  will make the require_login() skipping the test for the user's policyagreed status. This is useful for plugins that
  act as a site policy handler.
* There is a new is_fulltext_search_supported() DML function. The default implementation returns false. This function
  is used by 'Simple search' global search engine to determine if the database full-text search capabilities can be used.
* The following have been removed from the list of core subsystems:
   - core_register
   - core_publish
  Following this change, \core_register_renderer and \core_publish_renderer have been removed and their methods have been
  moved to \core_admin_renderer and \core_course_renderer respectively.

=== 3.4 ===

* oauth2_client::request method has an extra parameter to specify the accept header for the response (MDL-60733)
* The following functions, previously used (exclusively) by upgrade steps are not available
  anymore because of the upgrade cleanup performed for this version. See MDL-57432 for more info:
    - upgrade_mimetypes()
    - upgrade_fix_missing_root_folders_draft()
    - upgrade_minmaxgrade()
    - upgrade_course_tags()

* Added new moodleform element 'filetypes' and new admin setting widget 'admin_setting_filetypes'. These new widgets
  allow users to define a list of file types; either by typing them manually or selecting them from a list. The widgets
  directly support the syntax used to feed the 'accepted_types' option of the filemanager and filepicker elements. File
  types can be specified as extensions (.jpg or just jpg), mime types (text/plain) or groups (image).
* Removed accesslib private functions: load_course_context(), load_role_access_by_context(), dedupe_user_access() (MDL-49398).
* Internal "accessdata" structure format has changed to improve ability to perform role definition caching (MDL-49398).
* Role definitions are no longer cached in user session (MDL-49398).
* External function core_group_external::get_activity_allowed_groups now returns an additional field: canaccessallgroups.
  It indicates whether the user will be able to access all the activity groups.
* file_get_draft_area_info does not sum the root folder anymore when calculating the foldercount.
* The moodleform element classes can now optionally provide a public function validateSubmitValue(). This method can be
  used to perform implicit validation of submitted values - without the need to explicitly add the validation rules to
  every form. The method should accept a single parameter with the submitted value. It should return a string with the
  eventual validation error, or an empty value if the validation passes.
* New user_picture attribute $includefullname to determine whether to include the user's full name with the user's picture.
* Enrol plugins which provide enrolment actions can now declare the following "data-action" attributes in their implementation of
  enrol_plugin::get_user_enrolment_actions() whenever applicable:
  * "editenrolment" - For editing a user'e enrolment details. Defined by constant ENROL_ACTION_EDIT.
  * "unenrol" - For unenrolling a student. Defined by constant ENROL_ACTION_UNENROL.
  These attributes enable enrol actions to be rendered via modals. If not added, clicking on the enrolment action buttons will still
  redirect the user to the appropriate enrolment action page. Though optional, it is recommended to add these attributes for a
  better user experience when performing enrol actions.
* The enrol_plugin::get_user_enrolment_actions() implementations for core enrol plugins have been removed and moved to
  the parent method itself. New enrol plugins don't have to implement get_user_enrolment_actions(), but just need to
  make sure that they override:
  - enrol_plugin::allow_manage(), and/or
  - enrol_plugin::allow_unenrol_user() or enrol_plugin::allow_unenrol()
  Existing enrol plugins that override enrol_plugin::get_user_enrolment_actions() don't have to do anything, but can
  also opt to remove their own implementation of the method if they basically have the same logic as the parent method.
* New optional parameter $enrolid for the following functions:
  - get_enrolled_join()
  - get_enrolled_sql()
  - get_enrolled_with_capabilities_join()
  Setting this parameter to a non-zero value will add a condition to the query such that only users that were enrolled
  with this enrolment method will be returned.
* New optional parameter 'closeSuggestionsOnSelect' for the enhance() function for form-autocomplete. Setting this to true will
  close the suggestions popup immediately after an option has been selected. If not specified, it defaults to true for single-select
  elements and false for multiple-select elements.
* user_can_view_profile() now also checks the moodle/user:viewalldetails capability.
* The core/modal_confirm dialogue has been deprecated. Please use the core/modal_save_cancel dialogue instead. Please ensure you
  update to use the ModalEvents.save and ModalEvents.cancel events instead of their yes/no counterparts.
* Instead of checking the 'moodle/course:viewparticipants' and 'moodle/site:viewparticipants' capabilities use the
  new functions course_can_view_participants() and course_require_view_participants().
* $stored_file->add_to_curl_request() now adds the filename to the curl request.
* The option for Login HTTPS (authentication-only SSL) has been removed
* $CFG->loginhttps is now deprecated, do not use it.
* $PAGE->https_required and $PAGE->verify_https_required() are now deprecated. They are no longer used and will throw a coding_exception.
* $CFG->httpswwwroot is now deprecated and will always result in the same value as wwwroot.
* Added function core_role_set_view_allowed() to check if a user should be able to see a given role.
  This should be checked whenever displaying a list of roles to a user, however, core_role_set_assign_allowed may need to override it
  in some cases.
* Deprecated allow_override, allow_assign and allow_switch and replaced with core_role_set_*_allowed to avoid function names conflicting.

=== 3.3.1 ===

* ldap_get_entries_moodle() now always returns lower-cased attribute names in the returned entries.
  It was suppposed to do so before, but it actually didn't.

=== 3.3 ===

* Behat compatibility changes are now being documented at
  https://docs.moodle.org/dev/Acceptance_testing/Compatibility_changes
* PHPUnit's bootstrap has been changed to use HTTPS wwwroot (https://www.example.com/moodle) from previous HTTP version. Any
  existing test expecting the old HTTP URLs will need to be switched to the new HTTPS value (reference: MDL-54901).
* The information returned by the idp list has changed. This is usually only rendered by the login page and login block.
  The icon attribute is removed and an iconurl attribute has been added.
* Support added for a new type of external file: FILE_CONTROLLED_LINK. This is an external file that Moodle can control
  the permissions. Moodle makes files read-only but can grant temporary write access.
    When accessing a URL, the info from file_browser::get_file_info will be checked to determine if the user has write access,
    if they do - the remote file will have access controls set to allow editing.
* The method moodleform::after_definition() has been added and can now be used to add some logic
  to be performed after the form's definition was set. This is useful for intermediate subclasses.
* Moodle has support for font-awesome icons. Plugins should use the xxx_get_fontawesome_icon_map callback
  to map their custom icons to one from font-awesome.
* $OUTPUT->pix_url() has been deprecated because it is was used mostly to manually generate image tags for icons.
  We now distinguish between icons and "small images". The difference is that an icon does not have to be rendered as an image tag
  with a source. It is OK to still have "small images" - if this desired use $OUTPUT->image_icon() and $OUTPUT->image_url(). For
  other uses - use $OUTPUT->pix_icon() or the pix helper in mustache templates {{#pix}}...{{/pix}}
  For other valid use cases use $OUTPUT->image_url().
* Activity icons have been split from standard icons. Use $OUTPUT->image_icon instead of $OUTPUT->pix_icon for these
  type of icons (the coloured main icon for each activity).
* YUI module moodle-core-formautosubmit has been removed, use jquery .change() instead (see lib/templates/url_select.mustache for
  an example)
* $mform->init_javascript_enhancement() is deprecated and no longer does anything. Existing uses of smartselect enhancement
  should be switched to the searchableselector form element or other solutions.
* Return value of the validate_email() is now proper boolean as documented. Previously the function could return 1, 0 or false.
* The mcore YUI rollup which included various YUI modules such as moodle-core-notification is no longer included on every
  page. Missing YUI depdencies may be exposed by this change (e.g. missing a requirement on moodle-core-notification when
  using M.core.dialogue).
* Various legacy javascript functions have been removed:
    * M.util.focus_login_form and M.util.focus_login_error no longer do anything. Please use jquery instead. See
      lib/templates/login.mustache for an example.
    * Some outdated global JS functions have been removed and should be replaced with calls to jquery
      or alternative approaches:
        checkall, checknone, select_all_in_element_with_id, select_all_in, deselect_all_in, confirm_if, findParentNode,
        filterByParent, stripHTML
    * M.util.init_toggle_class_on_click has been removed.
* The following functions have been deprecated and should not be used any more:
  - file_storage::try_content_recovery  - See MDL-46375 for more information
  - file_storage::content_exists        - See MDL-46375 for more information
  - file_storage::deleted_file_cleanup  - See MDL-46375 for more information
  - file_storage::get_converted_document
  - file_storage::is_format_supported_by_unoconv
  - file_storage::can_convert_documents
  - file_storage::send_test_pdf
  - file_storage::test_unoconv_path
* Following behat steps have been removed from core:
    - I click on "<element_string>" "<selector_string>" in the "<row_text_string>" table row
    - I go to notifications page
    - I add "<filename_string>" file from recent files to "<filepicker_field_string>" filepicker
    - I upload "<filepath_string>" file to "<filepicker_field_string>" filepicker
    - I create "<foldername_string>" folder in "<filepicker_field_string>" filepicker
    - I open "<foldername_string>" folder from "<filepicker_field_string>" filepicker
    - I unzip "<filename_string>" file from "<filepicker_field_string>" filepicker
    - I zip "<filename_string>" folder from "<filepicker_field_string>" filepicker
    - I delete "<file_or_folder_name_string>" from "<filepicker_field_string>" filepicker
    - I send "<message_contents_string>" message to "<username_string>"
    - I add "<user_username_string>" user to "<cohort_idnumber_string>" cohort
    - I add "<username_string>" user to "<group_name_string>" group
    - I fill in "<field_string>" with "<value_string>"
    - I select "<option_string>" from "<select_string>"
    - I select "<radio_button_string>" radio button
    - I check "<option_string>"
    - I uncheck "<option_string>"
    - the "<field_string>" field should match "<value_string>" value
    - the "<checkbox_string>" checkbox should be checked
    - the "<checkbox_string>" checkbox should not be checked
    - I fill the moodle form with:
    - "<element_string>" "<selector_string>" should exists
    - "<element_string>" "<selector_string>" should not exists
    - the following "<element_string>" exists:
* get_user_capability_course() now has an additional parameter 'limit'. This can be used to return a set number of records with
  the submitted capability. The parameter 'fieldsexceptid' will now accept context fields which can be used for preloading.
* The caching option 'immutable' has been added to send_stored_file() and send_file().
* New adhoc task refresh_mod_calendar_events_task that updates existing calendar events of modules.
* New 'priority' column for the event table to determine which event to show in case of events with user and group overrides.
* Webservices core_course_search_courses and core_course_get_courses_by_field will always return the sortorder field.
* core_course_external::get_activities_overview has been deprecated. Please do not call this function any more.
* Changed the pix mustache template helper to accept context variables for the key, component and alt text.
* New auth_plugin_base helper methods:
  - get_identity_providers() - Retrieves available auth identity providers.
  - prepare_identity_providers_for_output() - Prepares auth identity provider data for output (e.g. to templates, WS, etc.).

=== 3.2 ===

* Custom roles with access to any part of site administration that do not use the manager archetype will need
  moodle/site:configview capability added.
* Admin setting "Show My courses expanded on Dashboard" has been removed.
* Some backwards and forwards compatibility has been added for different bootstrap versions.
  This is to allow the same markup to work in "clean" and "boost" themes alot of the time. It is also to allow user text
  with bootstrap classes to keep working in the new theme. See MDL-56004 for the list of supported classes.
* MForms element 'submitlink' has been deprecated.
* Searchable selector form element is now a wrapper for autocomplete. A "No selection" option is automatically
  added to the options list for best backwards compatibility - if you were manually adding a "no selection" option you will need
  to remove it.
* Node.js versions >=4 are now required to run grunt.
* JQuery has been updated to 3.1.0. JQuery migrate plugins are no longer shipped - please read
  https://jquery.com/upgrade-guide/3.0/ and update your javascript.
* New option 'blanktarget' added to format_text. This option adds target="_blank" to links
* A new webservice structure `external_files` has been created which provides a standardised view of files in Moodle and
  should be used for all file return descriptions.
  Files matching this format can be retrieved via the new `external_util::get_area_files` method.
  See MDL-54951 for further information.
* The parameter $usepost of the following functions has been deprecated and is not used any more:
  - get_max_upload_file_size()
  - get_user_max_upload_file_size()
* The following classes have been removed and should not be used any more:
    - boxclient - See MDL-49599 for more information.
* The following functions have been removed and should not be used any more:
    - file_modify_html_header() - See MDL-29738 for more information.
* core_grades_external::get_grades has been deprecated. Please do not call this function any more.
  External function gradereport_user_external::get_grade_items can be used for retrieving the course grades information.
* New option 'escape' added to format_string. When true (default), escapes HTML entities from the string
* The following functions have been deprecated and are not used any more:
  - get_records_csv() Please use csv_import_reader::load_csv_content() instead.
  - put_records_csv() Please use download_as_dataformat (lib/dataformatlib.php) instead.
  - zip_files()   - See MDL-24343 for more information.
  - unzip_file()  - See MDL-24343 for more information.
  - print_log()           - See MDL-43681 for more information
  - print_log_csv()       - See MDL-43681 for more information
  - print_log_ods()       - See MDL-43681 for more information
  - print_log_xls()       - See MDL-43681 for more information
  - print_mnet_log()      - See MDL-43681 for more information
  - build_logs_array()    - See MDL-43681 for more information
  - get_logs()            - See MDL-43681 for more information
  - get_logs_usercourse() - See MDL-43681 for more information
  - get_logs_userday()    - See MDL-43681 for more information
  - prevent_form_autofill_password() Please do not use anymore.
* The password_compat library was removed as it is no longer required.
* Phpunit has been upgraded to 5.4.x and following has been deprecated and is not used any more:
  - setExpectedException(), use @expectedException or $this->expectException() and $this->expectExceptionMessage()
  - getMock(), use createMock() or getMockBuilder()->getMock()
  - UnitTestCase class is removed.
* The following methods have been finally deprecated and should no longer be used:
  - course_modinfo::build_section_cache()
  - cm_info::get_deprecated_group_members_only()
  - cm_info::is_user_access_restricted_by_group()
* The following methods in cm_info::standardmethods have also been finally deprecated and should no longer be used:
  - cm_info::get_after_edit_icons()
  - cm_info::get_after_link()
  - cm_info::get_content()
  - cm_info::get_custom_data()
  - cm_info::get_extra_classes()
  - cm_info::get_on_click()
  - cm_info::get_url()
  - cm_info::obtain_dynamic_data()
  Calling them through the magic method __call() will throw a coding exception.
* The alfresco library has been removed from core. It was an old version of
  the library which was not compatible with newer versions of Alfresco.
* Added down arrow: $OUTPUT->darrow.
* All file_packer implementations now accept an additional parameter to allow a simple boolean return value instead of
  an array of individual file statuses.
* "I set the field "field_string" to multiline:" now end with colon (:), as PyStrings is supposed to end with ":"
* New functions to support deprecation of events have been added to the base event. See MDL-46214 for further details.
* A new function `get_name_with_info` has been added to the base event. This function adds information about event
  deprecations and should be used where this information is relevant.
* Following api's have been deprecated in behat_config_manager, please use behat_config_util instead.
  - get_features_with_tags
  - get_components_steps_definitions
  - get_config_file_contents
  - merge_behat_config
  - get_behat_profile
  - profile_guided_allocate
  - merge_config
  - clean_path
  - get_behat_tests_path
* behat_util::start_test_mode() accepts 3 options now:
  - 1. Theme sute with all features: If behat should initialise theme suite with all core features.
  - 2. Parallel runs: How many parallel runs will be running.
  - 3. Run: Which process behat should be initialise for.
* behat_context_helper::set_session() has been deprecated, please use behat_context_helper::set_environment() instead.
* data-fieldtype="type" attribute has been added to form field default template.
* form elements extending MoodleQuickForm_group must call $this->createFormElement() instead of
  @MoodleQuickForm::createElement() in order to be compatible with PHP 7.1
* Relative paths in $CFG->alternateloginurl will be resolved to absolute path within moodle site. Previously they
  were resolved to absolute path within the server. That means:
  - $CFG->wwwroot: http://example.com/moodle
  - $CFG->alternateloginurl : /my/super/login.php
  - Login url will be: http://example.com/moodle/my/super/login.php (moodle root based)
* Database (DML) layer:
  - new sql_equal() method available for places where case sensitive/insensitive varchar comparisons are required.
* PostgreSQL connections now use advanced options to reduce connection overhead.  These options are not compatible
  with some connection poolers.  The dbhandlesoptions parameter has been added to allow the database to configure the
  required defaults. The parameters that are required in the database are;
    ALTER DATABASE moodle SET client_encoding = UTF8;
    ALTER DATABASE moodle SET standard_conforming_strings = on;
    ALTER DATABASE moodle SET search_path = 'moodle,public';  -- Optional, if you wish to use a custom schema.
  You can set these options against the database or the moodle user who connects.
* Some form elements have been refined to better support right-to-left languages. In RTL,
  most fields should not have their direction flipped, a URL, a path to a file, a number, ...
  are always displayed LTR. Input fields and text areas now will best guess whether they
  should be forced to be displayed in LTR based on the PARAM type associated with it. You
  can call $mform->setForceLtr($elementName, true/false) on some form fields to manually
  set the value.
* Action menus do_not_enhance() is deprecated, use a list of action_icon instead.
* The user_not_fully_set_up() function has a new $strict parameter (defaulting to true) in order to decide when
  custom fields (and other checks) should be evaluated to determine if the user has been completely setup.
* profile_field_base class has new methods: get_field_config_for_external() and get_field_properties().
  This two new methods should be implemented by profile field plugins to make them compatible with Web Services.
* The minifier library used by core_minify has been switched to https://github.com/matthiasmullie/minify - there are minor differences
  in minifier output.
* context_header additional buttons can now have a class attribute provided in the link attributes.
* The return signature for the antivirus::scan_file() function has changed.
  The calling function will now handle removal of infected files from Moodle based on the new integer return value.
* The first parameter $eventdata of both message_send() and \core\message\manager::send_message() should
  be \core\message\message. Use of stdClass is deprecated.
* The message_sent event now expects other[courseid] to be always set, exception otherwise. For BC with contrib code,
  message_sent::create_from_ids() will show a debugging notice if the \core\message\message being sent is missing
  the courseid property, defaulting to SITEID automatically. In Moodle 3.6 (MDL-55449) courseid will be fully mandatory
  for all messages sent.
* The send_confirmation_email() function has a new optional parameter $confirmationurl to provide a different confirmation URL.
* Introduced a new hook for plugin developers:
    - <component>_course_module_background_deletion_recommended()
  This hook should be used in conjunction with the existing '<component>_pre_course_module_delete($mod)'. It must
  return a boolean and is called by core to check whether a plugin's implementation of
  <component>_pre_course_module_deleted($mod) will take a long time. A plugin should therefore only implement this
  function if it also implements <component>_pre_course_module_delete($mod).
  An example in current use is recyclebin, which performs what can be a lengthy backup process in
  tool_recyclebin_pre_course_module_delete. The recyclebin, if enabled, now returns true in its implementation of
  tool_recyclebin_course_module_background_deletion_recommended(), to indicate to core that the deletion (and
  execution of tool_recyclebin_pre_course_module_delete) should be handled with an adhoc task, meaning it will not
  occur in real time.

=== 3.1 ===

* Webservice function core_course_search_courses accepts a new parameter 'limittoenrolled' to filter the results
  only to courses the user is enrolled in, and are visible to them.
* External functions that are not calling external_api::validate_context are buggy and will now generate
  exceptions. Previously they were only generating warnings in the webserver error log.
  See https://docs.moodle.org/dev/External_functions_API#Security
* The moodle/blog:associatecourse and moodle/blog:associatemodule capabilities has been removed.
* The following functions has been finally deprecated and can not be used any more:
    - profile_display_badges()
    - useredit_shared_definition_preferences()
    - calendar_normalize_tz()
    - get_user_timezone_offset()
    - get_timezone_offset()
    - get_list_of_timezones()
    - calculate_user_dst_table()
    - dst_changes_for_year()
    - get_timezone_record()
    - test_get_list_of_timezones()
    - test_get_timezone_offset()
    - test_get_user_timezone_offset()
* The google api library has been updated to version 1.1.7. There was some important changes
  on the SSL handling. Now the SSL version will be determined by the underlying library.
  For more information see https://github.com/google/google-api-php-client/pull/644
* The get_role_users() function will now add the $sort fields that are not part
  of the requested fields to the query result and will throw a debugging message
  with the added fields when that happens.
* The core_user::fill_properties_cache() static method has been introduced to be a reference
  and allow standard user fields data validation. Right now only type validation is supported
  checking it against the parameter (PARAM_*) type of the target user field. MDL-52781 is
  going to add support to null/not null and choices validation, replacing the existing code to
  validate the user fields in different places in a common way.
* Webservice function core_course_search_courses now returns results when the search string
  is less than 2 chars long.
* Webservice function core_course_search_courses accepts a new parameter 'requiredcapabilities' to filter the results
  by the capabilities of the current user.
* New mform element 'course' handles thousands of courses with good performance and usability.
* The redirect() function will now redirect immediately if output has not
  already started. Messages will be displayed on the subsequent page using
  session notifications. The type of message output can be configured using the
  fourth parameter to redirect().
* The specification of extra classes in the $OUTPUT->notification()
  function, and \core\output\notification renderable have been deprecated
  and will be removed in a future version.
  Notifications should use the levels found in \core\output\notification.
* The constants for NOTIFY_PROBLEM, NOTIFY_REDIRECT, and NOTIFY_MESSAGE in
  \core\output\notification have been deprecated in favour of NOTIFY_ERROR,
  NOTIFY_WARNING, and NOTIFY_INFO respectively.
* The following functions, previously used (exclusively) by upgrade steps are not available
  anymore because of the upgrade cleanup performed for this version. See MDL-51580 for more info:
    - upgrade_mysql_fix_unsigned_and_lob_columns()
    - upgrade_course_completion_remove_duplicates()
    - upgrade_save_orphaned_questions()
    - upgrade_rename_old_backup_files_using_shortname()
    - upgrade_mssql_nvarcharmax()
    - upgrade_mssql_varbinarymax()
    - upgrade_fix_missing_root_folders()
    - upgrade_course_modules_sequences()
    - upgrade_grade_item_fix_sortorder()
    - upgrade_availability_item()
* A new parameter $ajaxformdata was added to the constructor for moodleform. When building a
  moodleform in a webservice or ajax script (for example using the new fragments API) we
  cannot allow the moodleform to parse it's own data from _GET and _POST - we must pass it as
  an array.
* Plugins can extend the navigation for user by declaring the following callback:
  <frankenstyle>_extend_navigation_user(navigation_node $parentnode, stdClass $user,
                                        context_user $context, stdClass $course,
                                        context_course $coursecontext)
* The function notify() now throws a debugging message - see MDL-50269.
* Ajax calls going through lib/ajax/* now validate the return values before sending
  the response. If the validation does not pass an exception is raised. This behaviour
  is consistent with web services.
* Several changes in Moodle core, standard plugins and third party libraries to
  ensure compatibility with PHP7. All plugins are recommended to perform testing
  against PHP7 as well. Refer to https://docs.moodle.org/dev/Moodle_and_PHP7 for more
  information. The following changes may affect you:
  * Class moodleform, moodleform_mod and some module classes have been changed to use
    __construct() for the constructor. Calling parent constructors by the class
    name will display debugging message. Incorrect: parent::moodleform(),
    correct: parent::__construct()
  * All form elements have also changed the constructor syntax. No changes are
    needed for using form elements, however if plugin defines new form element it
    needs to use correct syntax. For example, incorrect: parent::HTML_QuickForm_input(),
    HTML_QuickForm_input::HTML_QuickForm_input(), $this->HTML_QuickForm_input().
    Correct: HTML_QuickForm_input::__construct() or parent::__construct().
  * profile_field_base::profile_field_base() is deprecated, use parent::__construct()
    in custom profile fields constructors. Similar deprecations in exsiting
    profile_field_* classes.
  * user_filter_type::user_filter_type() is deprecated, use parent::__construct() in
    custom user filters. Similar deprecations in existing user_filter_* classes.
  * table_default_export_format_parent::table_default_export_format_parent() is
    deprecated, use parent::__construct() in extending classes.
* groups_delete_group_members() $showfeedback parameter has been removed and is no longer
  respected. Users of this function should output their own feedback if required.
* Number of changes to Tags API, see tag/upgrade.txt for more details
* The previous events API handlers are being deprecated in favour of events 2 API, debugging messages are being displayed if
  there are 3rd party plugins using it. Switch to events 2 API please, see https://docs.moodle.org/dev/Event_2#Event_dispatching_and_observers
  Note than you will need to bump the plugin version so moodle is aware that you removed the plugin's event handlers.
* mforms validation functions are not available in the global JS namespace anymore, event listeners
  are assigned to fields and buttons through a self-contained JS function.
* Added $CFG->urlrewriteclass option to config.php allowing clean / semantic urls to
  be implemented in a plugin, eg local_cleanurls.
* $CFG->pathtoclam global setting has been moved to clamav antivirus plugin setting of the same name.
* clam_message_admins() and get_clam_error_code() have been deprecated, its functionality
  is now a part of \antivirus_clamav\scanner class methods.
* \repository::antivir_scan_file() has been deprecated, \core\antivirus\manager::scan_file() that
  applies antivirus plugins is replacing its functionality.
* Added core_text::str_max_bytes() which safely truncates multi-byte strings to a maximum number of bytes.
* Zend Framework has been removed completely.
* Any plugin can report when a scale is being used with the callback function [pluginname]_scale_used_anywhere(int $scaleid).
* Changes in file_rewrite_pluginfile_urls: Passing a new option reverse = true in the $options var will make the function to convert
  actual URLs in $text to encoded URLs in the @@PLUGINFILE@@ form.
* behat_util::is_server_running() is removed, please use behat_util::check_server_status() instead.
* Behat\Mink\Selector\SelectorsHandler::xpathLiteral() method is deprecated use behat_context_helper::escape instead
  when building Xpath, or pass the unescaped value when using the named selector.',
* table_sql download process is using the new data formats plugin which you can't use if you are buffering any output
    * flexible_table::get_download_menu(), considered private, has been deleted. Use
      $OUTPUT->download_dataformat_selector() instead.
  when building Xpath, or pass the unescaped value when using the named selector.
* Add new file_is_executable(), to consistently check for executables even in Windows (PHP bug #41062).
* Introduced new hooks for plugin developers.
    - <component>_pre_course_category_delete($category)
    - <component>_pre_course_delete($course)
    - <component>_pre_course_module_delete($cm)
    - <component>_pre_block_delete($instance)
    - <component>_pre_user_delete($user)
  These hooks allow developers to use the item in question before it is deleted by core. For example, if your plugin is
  a module (plugins located in the mod folder) called 'xxx' and you wish to interact with the user object before it is
  deleted then the function to create would be mod_xxx_pre_user_delete($user) in mod/xxx/lib.php.
* pear::Net::GeoIP has been removed.

=== 3.0 ===

* Minify updated to 2.2.1
* htmlpurifier upgraded to 4.7.0
* Less.php upgraded to 1.7.0.9
* The horde library has been updated to version 5.2.7.
* Google libraries (lib/google) updated to 1.1.5
* Html2Text library has been updated to the latest version of the library.
* External functions x_is_allowed_from_ajax() methods have been deprecated. Define 'ajax' => true in db/services.php instead.
* External functions can be called without a session if they define 'loginrequired' => true in db/services.php.
* All plugins are required to declare their frankenstyle component name via
  the $plugin->component property in their version.php file. See
  https://docs.moodle.org/dev/version.php for details (MDL-48494).
* PHPUnit is upgraded to 4.7. Some tests using deprecated assertions etc may need changes to work correctly.
* Users of the text editor API to manually create a text editor should call set_text before calling use_editor.
* Javascript - SimpleYUI and the Y instance used for modules have been merged. Y is now always the same instance of Y.
* get_referer() has been deprecated, please use the get_local_referer function instead.
* \core\progress\null is renamed to \core\progress\none for improved PHP7 compatibility as null is a reserved word (see MDL-50453).
* \webservice_xmlrpc_client now respects proxy server settings. If your XMLRPC server is available on your local network and not via your proxy server, you may need to add it to the list of proxy
  server exceptions in $CFG->proxybypass. See MDL-39353 for details.
* Group and groupings idnumbers can now be passed to and/or are returned from the following web services functions:
  ** core_group_external::create_groups
  ** core_group_external::get_groups
  ** core_group_external::get_course_groups
  ** core_group_external::create_groupings
  ** core_group_external::update_groupings
  ** core_group_external::get_groupings
  ** core_group_external::get_course_groupings
  ** core_group_external::get_course_user_groups
* Following functions are removed from core. See MDL-50049 for details.
    password_compat_not_supported()
    session_get_instance()
    session_is_legacy()
    session_kill_all()
    session_touch()
    session_kill()
    session_kill_user()
    session_set_user()
    session_is_loggedinas()
    session_get_realuser()
    session_loginas()
    js_minify()
    css_minify_css()
    update_login_count()
    reset_login_count()
    check_gd_version()
    update_log_display_entry()
    get_recent_enrolments()
    groups_filter_users_by_course_module_visible()
    groups_course_module_visible()
    error()
    formerr()
    editorhelpbutton()
    editorshortcutshelpbutton()
    choose_from_menu()
    update_event()
    get_generic_section_name()
    get_all_sections()
    add_mod_to_section()
    get_all_mods()
    get_course_section()
    format_weeks_get_section_dates()
    get_print_section_cm_text()
    print_section_add_menus()
    make_editing_buttons()
    print_section()
    print_overview()
    print_recent_activity()
    delete_course_module()
    update_category_button()
    make_categories_list()
    category_delete_move()
    category_delete_full()
    move_category()
    course_category_hide()
    course_category_show()
    get_course_category()
    create_course_category()
    get_all_subcategories()
    get_child_categories()
    get_categories()
    print_course_search()
    print_my_moodle()
    print_remote_course()
    print_remote_host()
    print_whole_category_list()
    print_category_info()
    get_course_category_tree()
    print_courses()
    print_course()
    get_category_courses_array()
    get_category_courses_array_recursively()
    blog_get_context_url()
    get_courses_wmanagers()
    convert_tree_to_html()
    convert_tabrows_to_tree()
    can_use_rotated_text()
    get_parent_contexts()
    get_parent_contextid()
    get_child_contexts()
    create_contexts()
    cleanup_contexts()
    build_context_path()
    rebuild_contexts()
    preload_course_contexts()
    context_moved()
    fetch_context_capabilities()
    context_instance_preload()
    get_contextlevel_name()
    print_context_name()
    mark_context_dirty()
    delete_context()
    get_context_url()
    get_course_context()
    get_user_courses_bycap()
    get_role_context_caps()
    get_courseid_from_context()
    context_instance_preload_sql()
    get_related_contexts_string()
    get_plugin_list_with_file()
    check_browser_operating_system()
    check_browser_version()
    get_device_type()
    get_device_type_list()
    get_selected_theme_for_device_type()
    get_device_cfg_var_name()
    set_user_device_type()
    get_user_device_type()
    get_browser_version_classes()
    generate_email_supportuser()
    badges_get_issued_badge_info()
    can_use_html_editor()
    enrol_cohort_get_cohorts()
    enrol_cohort_can_view_cohort()
    cohort_get_visible_list()
    enrol_cohort_enrol_all_users()
    enrol_cohort_search_cohorts()
* The never unused webdav_locks table was dropped.
* The actionmenu hideMenu() function now expects an EventFacade object to be passed to it,
  i.e. a call to M.core.actionmenu.instance.hideMenu() should be change to M.core.actionmenu.instance.hideMenu(e)
* In the html_editors (tinyMCE, Atto), the manage files button can be hidden by changing the 'enable_filemanagement' option to false.
* external_api::validate_context now is public, it can be called from other classes.
* rss_error() now supports returning of correct HTTP status of error and will return '404 Not Found'
  unless other status is specified.
* Plugins can extend the navigation for categories settings by declaring the following callback:
  <frankenstyle>_extend_navigation_category_settings(navigation_node, context_coursecat)
* The clilib.php provides two new functions cli_write() and cli_writeln() that should be used for outputting texts from the command
  line interface scripts.
* External function core_course_external::get_course_contents returned parameter "name" has been changed to PARAM_RAW,
  this is because the new external_format_string function may return raw data if the global moodlewssettingraw parameter is used.
* Function is_web_crawler() has been deprecated, please use core_useragent::is_web_crawler() instead.

=== 2.9.1 ===

* New methods grade_grade::get_grade_max() and get_grade_min() must be used rather than directly the public properties rawgrademax and rawgrademin.
* New method grade_item::is_aggregate_item() indicates when a grade_item is an aggreggated type grade.

=== 2.9 ===

* The default home page for users has been changed to the dashboard (formely my home). See MDL-45774.
* Support for rendering templates from php or javascript has been added. See MDL-49152.
* Support for loading AMD javascript modules has been added. See MDL-49046.
* Webservice core_course_delete_courses now return warning messages on any failures and does not try to rollback the entire deletion.
* \core\event\course_viewed 'other' argument renamed from coursesectionid to coursesectionnumber as it contains the section number.
* New API core_filetypes::add_type (etc.) allows custom filetypes to be added and modified.
* PHPUnit: PHPMailer Sink is now started for all tests and is setup within the phpunit wrapper for advanced tests.
  Catching debugging messages when sending mail will no longer work. Use $sink = $this->redirectEmails(); and then check
  the message in the sink instead.
* The file pluginlib.php was deprecated since 2.6 and has now been removed, do not include or require it.
* \core_component::fetch_subsystems() now returns a valid path for completion component instead of null.
* Deprecated JS global methods have been removed (show_item, destroy_item, hide_item, addonload, getElementsByTagName, findChildNodes).
* For 3rd party plugin specific environment.xml files, it's now possible to specify version independent checks by using the
  <PLUGIN name="component_name"> tag instead of the version dependent <MOODLE version="x.y"> one. If the PLUGIN tag is used any
  Moodle specific tags will be ignored.
* html_table: new API for adding captions to tables (new field, $table->caption) and subsequently hiding said captions from sighted users using accesshide (enabled using $table->captionhide).
* The authorization procedure in the mdeploy.php script has been improved. The script
  now relies on the main config.php when deploying an available update.
* sql_internal_reader and sql_select_reader interfaces have been deprecated in favour of sql_internal_table_reader
  and sql_reader which use iterators to be more memory efficient.
* $CFG->enabletgzbackups setting has been removed as now backups are stored internally using .tar.gz format by default, you can
  set $CFG->usezipbackups to store them in zip format. This does not affect the restore process, which continues accepting both.
* Added support for custom string manager implementations via $CFG->customstringmanager
  directive in the config.php. See MDL-49361 for details.
* Add new make_request_directory() for creation of per-request files.
* Added generate_image_thumbnail_from_string. This should be used instead of generate_image_thumbnail when the source is a string.
  This prevents the need to write files to disk unnecessarily.
* Added generate_image_thumbnail to stored_file class. This should be used when generating thumbnails for stored files.
  This prevents the need to write files to disk unnecessarily.
* Removed pear/HTTP/WebDav. See MDL-49534 for details.
* Use standard PHP date time classes and methods - see new core_date class for timezone normalisation methods.
* Moved lib/google/Google/ to lib/google/src/Google. This is to address autoloader issues with Google's provided autoloader
  for the library. See MDL-49519 for details.
* The outdated lib/google/Google_Client.php and related files have been completely removed. To use
  the new client, read lib/google/readme_moodle.txt, please.
* profile_display_badges() has been deprecated. See MDL-48935 for details.
* Added a new method add_report_nodes() to pagelib.php. If you are looking to add links to the user profile page under the heading "Reports"
  then please use this function to ensure that the breadcrumb and navigation block are created properly for all user profile pages.
* process_new_icon() now does not always return a PNG file. When possible, it will try to keep the format of the original file.
  Set the new argument $preferpng to true to force PNG. See MDL-46763 and MDL-50041 for details.

=== 2.8 ===

* Gradebook grade category option "aggregatesubcats" has been removed completely.
  This means that the database column is removed, the admin settings are removed and
  the properties from the grade_category object have been removed. If any courses were
  found to be using this setting, a warning to check the grades will be shown in the
  course grader report after upgrading the site. The same warning will be shown on
  courses restored from backup that had this setting enabled (see MDL-47503).
* lib/excelllib.class.php has been updated. The class MoodleExcelWorkbook will now only produce excel 2007 files.
* renderers: We now remove the suffix _renderable when looking for a render method for a renderable.
  If you have a renderable class named like "blah_renderable" and have a method on a renderer named "render_blah_renderable"
  you will need to change the name of your render method to "render_blah" instead, as renderable at the end is no longer accepted.
* New functions get_course_and_cm_from_cmid($cmorid, $modulename) and
  get_course_and_cm_from_instance($instanceorid, $modulename) can be used to
  more efficiently load these basic data objects at the start of a script.
* New function cm_info::create($cm) can be used when you need a cm_info
  object, but have a $cm which might only be a standard database record.
* $CFG->enablegroupmembersonly no longer exists.
* Scheduled tasks have gained support for syntax to introduce variability when a
  task will run across installs. When a when hour or minute are defined as 'R'
  they will be installed with a random hour/minute value.
* Several classes grade_edit_tree_column_xxx were removed since grades setup page
  has been significantly changed. These classes should not be used outside of
  gradebook or developers can copy them into their plugins from 2.7 branch.
* Google APIs Client Library (lib/google/) has been upgraded to 1.0.5-beta and
  API has changed dramatically without backward compatibility. Any code accessing
  it must be amended. It does not apply to lib/googleapi.php. See MDL-47297
* Added an extra parameter to the function get_formatted_help_string() (default null) which is used to specify
  additional string parameters.
* User settings node and course node in navigation now support callbacks from admin tools.
* grade_get_grades() optional parameteres $itemtype, $itemmodule, $iteminstance are now required.

DEPRECATIONS:
* completion_info->get_incomplete_criteria() is deprecated and will be removed in Moodle 3.0.
* grade_category::aggregate_values() is deprecated and will be removed in Moodle 3.0.
* groups_filter_users_by_course_module_visible() is deprecated; replace with
  core_availability\info::filter_user_list. Will be removed in Moodle 3.0.
* groups_course_module_visible() is deprecated; replace with $cm->uservisible.
* cm_info property $cm->groupmembersonly is deprecated and always returns 0.
  Use core_availability\info::filter_user_list if trying to determine which
  other users can see an activity.
* cm_info method $cm->is_user_access_restricted_by_group() is deprecated and
  always returns false. Use $cm->uservisible to determine whether the user can
  access the activity.
* Constant FEATURE_GROUPMEMBERSONLY (used in module _supports functions) is
  deprecated.
* cohort_get_visible_list() is deprecated. There is a better function cohort_get_available_cohorts()
  that respects user capabilities to view cohorts.
* enrol_cohort_get_cohorts() and enrol_cohort_search_cohorts() are deprecated since
  functionality is removed. Please use cohort_get_available_cohorts()
* enrol_cohort_enrol_all_users() is deprecated; enrol_manual is now responsible for this action
* enrol_cohort_can_view_cohort() is deprecated; replace with cohort_can_view_cohort()

=== 2.6.4 / 2.7.1 ===

* setnew_password_and_mail() and update_internal_user_password() will trigger
  \core\event\user_password_updated. Previously they used to generate
  \core\event\user_updated event.
* update_internal_user_password() accepts optional boolean $fasthash for fast
  hashing.
* user_update_user() and user_create_user() api's accept optional param
  $triggerevent to avoid respective events to be triggred from the api's.

=== 2.7 ===

* PHPUnit cannot be installed via PEAR any more, please use composer package manager instead.
* $core_renderer->block_move_target() changed to support more verbose move-block-here descriptions.

Events and Logging:
* Significant changes in Logging API. For upgrading existing events_trigger() and
  add_to_log() see http://docs.moodle.org/dev/Migrating_logging_calls_in_plugins
  For accessing logs from plugins see http://docs.moodle.org/dev/Migrating_log_access_in_reports
* The validation of the following events is now stricter (see MDL-45445):
    - \core\event\blog_entry_created
    - \core\event\blog_entry_deleted
    - \core\event\blog_entry_updated
    - \core\event\cohort_member_added
    - \core\event\cohort_member_removed
    - \core\event\course_category_deleted
    - \core\event\course_completed
    - \core\event\course_content_deleted
    - \core\event\course_created
    - \core\event\course_deleted
    - \core\event\course_restored
    - \core\event\course_section_updated (see MDL-45229)
    - \core\event\email_failed
    - \core\event\group_member_added
    - \core\event\group_member_removed
    - \core\event\note_created
    - \core\event\note_deleted
    - \core\event\note_updated
    - \core\event\role_assigned
    - \core\event\role_deleted
    - \core\event\role_unassigned
    - \core\event\user_graded
    - \core\event\user_loggedinas
    - \core\event\user_profile_viewed
    - \core\event\webservice_token_created

DEPRECATIONS:
* $module uses in mod/xxx/version.php files is now deprecated. Please use $plugin instead. It will be removed in Moodle 2.10.
* Update init methods in all event classes - "level" property was renamed to "edulevel", the level property is now deprecated.
* Abstract class \core\event\course_module_instances_list_viewed is deprecated now, use \core\event\instances_list_viewed instead.
* Abstract class core\event\content_viewed has been deprecated. Please extend base event or other relevant abstract class.
* mod_book\event\instances_list_viewed has been deprecated. Please use mod_book\event\course_module_instance_list_viewed instead.
* mod_chat\event\instances_list_viewed has been deprecated. Please use mod_chat\event\course_module_instance_list_viewed instead.
* mod_choice\event\instances_list_viewed has been deprecated. Please use mod_choice\event\course_module_instance_list_viewed instead.
* mod_feedback\event\instances_list_viewed has been deprecated. Please use mod_feedback\event\course_module_instance_list_viewed instead.
* mod_page\event\instances_list_viewed has been deprecated. Please use mod_page\event\course_module_instance_list_viewed instead.
* The constants FRONTPAGECOURSELIST, FRONTPAGETOPICONLY & FRONTPAGECOURSELIMIT have been removed.
* Conditional availability API has moved and changed. The condition_info class is
  replaced by \core_availability\info_module, and condition_info_section by
  \core_availability\info_section. (Code that uses the old classes will generally
  still work.)
* coursemodule_visible_for_user() has been deprecated but still works - replaced
  by a new static function \core_availability\info_module::is_user_visible()
* cm_info::is_user_access_restricted_by_conditional_access has been deprecated
  but still works (it has never done what its name suggests, and is
  unnecessary).
* cm_info and section_info property showavailability has been deprecated, but
  still works (with the caveat that this information is now per-user).
* cm_info and section_info properties availablefrom and availableuntil have been
  deprecated and always return zero (underlying data doesn't have these values).
* section_info property groupingid has been deprecated and always returns zero,
  same deal.
* Various cm_info methods have been deprecated in favour of their read-only properties (get_url(), get_content(), get_extra_classes(),
  get_on_click(), get_custom_data(), get_after_link, get_after_edit_icons)
* The ajaxenabled function has been deprecated and always returns true. All code should be fully functional in Javascript.
* count_login_failures() has been deprecated, use user_count_login_failures() instead. Refer MDL-42891 for details.

Conditional availability (activities and sections):
* New conditional availability API in /availability, including new availability
  condition plugins in /availability/condition. The new API is very similar with
  regard to checking availability, but any code that modifies availability settings
  for an activity or section is likely to need substantial changes.

YUI:
  * The lightbox attribute for moodle-core-notification-dialogue has been
    deprecated and replaced by the modal attribute. This was actually
    changed in Moodle 2.2, but has only been marked as deprecated now. It
    will be removed in Moodle 2.9.
  * When destroying any type of dialogue based on moodle-core-notification, the relevant content is also removed from
    the DOM. Previously it was left orphaned.

JavaSript:
    * The findChildNodes global function has been deprecated. Y.all should
      be used instead.
    * The callback argument to confirm_action and M.util.show_confirm_dialog has been deprecated. If you need to write a
      confirmation which includes a callback, please use moodle-core-notification-confirmation and attach callbacks to the
      events provided.

* New locking api and admin settings to configure the system locking type.
* New "Time spent waiting for the database" performance metric displayed along with the
  other MDL_PERF vars; the change affects both the error logs and the vars displayed in
  the page footer.
* Changes in the tag API. The component and contextid are now saved when assigning tags to an item. Please see
  tag/upgrade.txt for more information.

=== 2.6 ===

* Use new methods from core_component class instead of get_core_subsystems(), get_plugin_types(),
  get_plugin_list(), get_plugin_list_with_class(), get_plugin_directory(), normalize_component(),
  get_component_directory() and get_plugin_list_with_file(). The names of the new methods are
  exactly the same, the only differences are that core_component::get_plugin_types() now always returns
  full paths and core_component::get_plugin_list() does not accept empty parameter any more.
* Use core_text::* instead of textlib:: and also core_collator::* instead of collatorlib::*.
* Use new function moodleform::mock_submit() to simulate form submission in unit tests (backported).
* New $CFG->localcachedir setting useful for cluster nodes. Admins have to update X-Sendfile aliases if used.
* MS SQL Server drivers are now using NVARCHAR(MAX) instead of NTEXT and VARBINARY(MAX) instead of IMAGE,
  this change should be fully transparent and it should help significantly with add-on compatibility.
* The string manager classes were renamed. Note that they should not be modified or used directly,
  always use get_string_manager() to get instance of the string manager.
* The ability to use an 'insecure' rc4encrypt/rc4decrypt key has been removed.
* Use $CFG->debugdeveloper instead of debugging('', DEBUG_DEVELOPER).
* Use set_debugging(DEBUG_xxx) when changing debugging level for current request.
* Function moveto_module() does not modify $mod argument and instead now returns the new module visibility value.
* Use behat_selectors::get_allowed_text_selectors() and behat_selectors::get_allowed_selectors() instead of
  behat_command::$allowedtextselectors and behat_command::$allowedselectors
* Subplugins are supported in admin tools and local plugins.
* file_packer/zip_packer API has been modified so that key functions support a new file_progress interface
  to report progress during long operations. Related to this, zip_archive now supports an estimated_count()
  function that returns an approximate number of entries in the zip faster than the count() function.
* Class cm_info no longer extends stdClass. All properties are read-only and calculated on first request only.
* Class course_modinfo no longer extends stdClass. All properties are read-only.
* Database fields modinfo and sectioncache in table course are removed. Application cache core/coursemodinfo
  is used instead. Course cache is still reset, rebuilt and retrieved using function rebuild_course_cache() and
  get_fast_modinfo(). Purging all caches and every core upgrade purges course modinfo cache as well.
  If function get_fast_modinfo() is called for multiple courses make sure to include field cacherev in course
  object.
* Internal (noreply and support) user support has been added for sending/receiving message.
  Use core_user::get_noreply_user() and core_user::get_support_user() to get noreply and support user's respectively.
  Real users can be used as noreply/support users by setting $CFG->noreplyuserid and $CFG->supportuserid
* New function readfile_allow_large() in filelib.php for use when very large files may need sending to user.
* Use core_plugin_manager::reset_caches() when changing visibility of plugins.
* Implement new method get_enabled_plugins() method in subplugin info classes.
* Each plugin should include version information in version.php.
* Module and block tables do not contain version column any more, use get_config('xx_yy', 'version') instead.
* $USER->password field is intentionally unset so that session data does not contain password hashes.
* Use core_shutdown_manager::register_function() instead of register_shutdown_function().
* New file packer for .tar.gz files; obtain by calling get_file_packer('application/x-gzip'). Intended initially
  for use in backup/restore only, as there are limitations on supported filenames. Also new packer for
  backups which supports both compression formats; get_file_packer('application/vnd.moodle.backup').
* New optional parameter to stored_file::get_content_file_handle to open file handle with 'gzopen' instead
  of 'fopen' to read gzip-compressed files if required.
* update_internal_user_password() and setnew_password_and_mail() now trigger user_updated event.
* Add thirdpartylibs.xml file to plugins that bundle any 3rd party libraries.
* New class introduced to help auto generate zIndex values for modal dialogues. Class "moodle-has-zindex"
  should set on any element which uses a non-default zindex and needs to ensure it doesn't show above a
  dialogue.
* $CFG->filelifetime is now used consistently for most file serving operations, the default was lowered
  to 6 hours from 24 hours because etags and x-sendfile support should make file serving less expensive.
* Date format locale charset for windows server will come from calendar type and for gregorian it will use
  lang file.
* The library to interact with Box.net (class boxclient) is only compatible with their APIv1 which
  reaches its end of life on the 14th of Dec. You should migrate your scripts to make usage of the
  new class boxnet_client(). Note that the method names and return values have changed.
* Settings pages are now possible for Calendar type plugins. Calendar type plugins that require a settings page to
  work properly will need to set their requires version to a number that is equal to or grater than the 2.6.1 release version.
* The admin/tool/generator tool was overhauled to use testing data generators and the previous interface to create
  test data was removed (it was not working correctly anyway). If you were using this tool you will probably need to
  update your code.

DEPRECATIONS:
Various previously deprecated functions have now been altered to throw DEBUG_DEVELOPER debugging notices
and will be removed in a future release (target: 2.8), a summary follows:

Accesslib:
    * get_context_instance()                ->  context_xxxx::instance()
    * get_context_instance_by_id()          ->  context::instance_by_id($id)
    * get_system_context()                  ->  context_system::instance()
    * context_moved()                       ->  context::update_moved()
    * preload_course_contexts()             ->  context_helper::preload_course()
    * context_instance_preload()            ->  context_helper::preload_from_record()
    * context_instance_preload_sql()        ->  context_helper::get_preload_record_columns_sql()
    * get_contextlevel_name()               ->  context_helper::get_level_name()
    * create_contexts()                     ->  context_helper::create_instances()
    * cleanup_contexts()                    ->  context_helper::cleanup_instances()
    * build_context_path()                  ->  context_helper::build_all_paths()
    * print_context_name()                  ->  $context->get_context_name()
    * mark_context_dirty()                  ->  $context->mark_dirty()
    * delete_context()                      ->  $context->delete_content() or context_helper::delete_instance()
    * get_context_url()                     ->  $context->get_url()
    * get_course_context()                  ->  $context->get_course_context()
    * get_parent_contexts()                 ->  $context->get_parent_context_ids()
    * get_parent_contextid()                ->  $context->get_parent_context()
    * get_child_contexts()                  ->  $context->get_child_contexts()
    * rebuild_contexts()                    ->  $context->reset_paths()
    * get_user_courses_bycap()              ->  enrol_get_users_courses()
    * get_courseid_from_context()           ->  $context->get_course_context(false)
    * get_role_context_caps()               ->  (no replacement)
    * load_temp_role()                      ->  (no replacement)
    * remove_temp_roles()                   ->  (no replacement)
    * get_related_contexts_string()         ->  $context->get_parent_context_ids(true)
    * get_recent_enrolments()               ->  (no replacement)

Enrollment:
    * get_course_participants()             -> get_enrolled_users()
    * is_course_participant()               -> is_enrolled()

Output:
    * current_theme()                       -> $PAGE->theme->name
    * skip_main_destination()               -> $OUTPUT->skip_link_target()
    * print_container()                     -> $OUTPUT->container()
    * print_container_start()               -> $OUTPUT->container_start()
    * print_container_end()                 -> $OUTPUT->container_end()
    * print_continue()                      -> $OUTPUT->continue_button()
    * print_header()                        -> $PAGE methods
    * print_header_simple()                 -> $PAGE methods
    * print_side_block()                    -> $OUTPUT->block()
    * print_arrow()                         -> $OUTPUT->arrow()
    * print_scale_menu_helpbutton()         -> $OUTPUT->help_icon_scale($courseid, $scale)
    * print_checkbox()                      -> html_writer::checkbox()

Navigation:
    * print_navigation()                    -> $OUTPUT->navbar()
    * build_navigation()                    -> $PAGE->navbar methods
    * navmenu()                             -> (no replacement)
    * settings_navigation::
          get_course_modules()              -> (no replacement)

Files and repositories:
    * stored_file::replace_content_with()   -> stored_file::replace_file_with()
    * stored_file::set_filesize()           -> stored_file::replace_file_with()
    * stored_file::get_referencelifetime()  -> (no replacement)
    * repository::sync_external_file()      -> see repository::sync_reference()
    * repository::get_file_by_reference()   -> repository::sync_reference()
    * repository::
          get_reference_file_lifetime()     -> (no replacement)
    * repository::sync_individual_file()    -> (no replacement)
    * repository::reset_caches()            -> (no replacement)

Calendar:
    * add_event()                           -> calendar_event::create()
    * update_event()                        -> calendar_event->update()
    * delete_event()                        -> calendar_event->delete()
    * hide_event()                          -> calendar_event->toggle_visibility(false)
    * show_event()                          -> calendar_event->toggle_visibility(true)

Misc:
    * filter_text()                         -> format_text(), format_string()...
    * httpsrequired()                       -> $PAGE->https_required()
    * detect_munged_arguments()             -> clean_param([...], PARAM_FILE)
    * mygroupid()                           -> groups_get_all_groups()
    * js_minify()                           -> core_minify::js_files()
    * css_minify_css()                      -> core_minify::css_files()
    * course_modinfo::build_section_cache() -> (no replacement)
    * generate_email_supportuser()          -> core_user::get_support_user()

Sessions:
    * session_get_instance()->xxx()         -> \core\session\manager::xxx()
    * session_kill_all()                    -> \core\session\manager::kill_all_sessions()
    * session_touch()                       -> \core\session\manager::touch_session()
    * session_kill()                        -> \core\session\manager::kill_session()
    * session_kill_user()                   -> \core\session\manager::kill_user_sessions()
    * session_gc()                          -> \core\session\manager::gc()
    * session_set_user()                    -> \core\session\manager::set_user()
    * session_is_loggedinas()               -> \core\session\manager::is_loggedinas()
    * session_get_realuser()                -> \core\session\manager::get_realuser()
    * session_loginas()                     -> \core\session\manager::loginas()

User-agent related functions:
    * check_browser_operating_system()      -> core_useragent::check_browser_operating_system()
    * check_browser_version()               -> core_useragent::check_browser_version()
    * get_device_type()                     -> core_useragent::get_device_type()
    * get_device_type_list()                -> core_useragent::get_device_type_list()
    * get_selected_theme_for_device_type()  -> core_useragent::get_device_type_theme()
    * get_device_cfg_var_name()             -> core_useragent::get_device_type_cfg_var_name()
    * set_user_device_type()                -> core_useragent::set_user_device_type()
    * get_user_device_type()                -> core_useragent::get_user_device_type()
    * get_browser_version_classes()         -> core_useragent::get_browser_version_classes()

YUI:
    * moodle-core-notification has been deprecated with a recommendation of
      using its subclasses instead. This is to allow for reduced page
      transport costs. Current subclasses include:
      * dialogue
      * alert
      * confirm
      * exception
      * ajaxexception

Event triggering and event handlers:
    * All existing events and event handlers should be replaced by new
      event classes and matching new event observers.
    * See http://docs.moodle.org/dev/Event_2 for more information.
    * The following events will be entirely removed, though they can still
      be captured using handlers, but they should not be used any more.
      * groups_members_removed          -> \core\event\group_member_removed
      * groups_groupings_groups_removed -> (no replacement)
      * groups_groups_deleted           -> \core\event\group_deleted
      * groups_groupings_deleted        -> \core\event\grouping_deleted
    * edit_module_post_actions() does not trigger events any more.

=== 2.5.1 ===

* New get_course() function for use when obtaining the course record from database. Will
  reuse existing $COURSE or $SITE globals if possible to improve performance.

=== 2.5 ===

* The database drivers (moodle_database and subclasses) aren't using anymore the ::columns property
  for caching database metadata. MUC (databasemeta) is used instead. Any custom DB driver should
  apply for that change.
* The cron output has been changed to include time and memory usage (see cron_trace_time_and_memory()),
  so any custom utility relying on the old output may require modification.
* Function get_max_file_sizes now returns an option for (for example) "Course limit (500MB)" or
  "Site limit (200MB)" when appropriate with the option set to 0. This function no longer returns
  an option for 0 bytes. Existing code that was replacing the 0 option in the return
  from this function with a more sensible message, can now use the return from this function directly.
* Functions responsible for output in course/lib.php are deprecated, the code is moved to
  appropriate renderers: print_section(), print_section_add_menus(), get_print_section_cm_text(),
  make_editing_buttons()
  See functions' phpdocs in lib/deprecatedlib.php
* Function get_print_section_cm_text() is deprecated, replaced with methods in cm_info
* zip_packer may create empty zip archives, there is a new option to ignore
  problematic files when creating archive
* The function delete_course_module was deprecated and has been replaced with
  course_delete_module. The reason for this was because the function delete_course_module
  only partially deletes data, so wherever it was called extra code was needed to
  perform the whole deletion process. The function course_delete_module now takes care
  of the whole process.
* curl::setopt() does not accept constant values any more. As it never worked properly,
  we decided to make the type check stricter. Now, the keys of the array pass must be a string
  corresponding to the curl constant name.
* Function get_users_listing now return list of users except guest and deleted users. Previously
  deleted users were excluded by get_users_listing. As guest user is not expected while browsing users,
  and not included in get_user function, it will not be returned by get_users_listing.
* The add_* functions in course/dnduploadlib.php have been deprecated. Plugins should be using the
  MODNAME_dndupload_register callback instead.
* The signature of the add() method of classes implementing the parentable_part_of_admin_tree
  interface (such as admin_category) has been extended. The new parameter allows the caller
  to prepend the new node before an existing sibling in the admin tree.
* condition_info:get_condition_user_fields($formatoptions) now accepts the optional
  param $formatoptions, that will determine if the field names are processed by
  format_string() with the passed options.
* remove all references to $CFG->gdversion, GD PHP extension is now required
* Formslib will now throw a developer warning if a PARAM_ type hasn't been set for elements which
  need it. Please set PARAM_RAW explicitly if you do not want any cleaning.
* Functions responsible for managing and accessing course categories are moved to class coursecat
  in lib/coursecatlib.php, functions responsible for rendering courses and categories lists are
  moved to course/renderer.php. The following global functions are deprecated: make_categories_list(),
  category_delete_move(), category_delete_full(), move_category(), course_category_hide(),
  course_category_show(), get_course_category(), create_course_category(), get_all_subcategories(),
  get_child_categories(), get_categories(), print_my_moodle(), print_remote_course(),
  print_remote_host(), print_whole_category_list(), print_category_info(), get_course_category_tree(),
  print_courses(), print_course(), get_category_courses_array(), get_category_courses_array_recursively(),
  get_courses_wmanagers()
  See http://docs.moodle.org/dev/Courses_lists_upgrade_to_2.5
* $core_renderer->block_move_target() changed to support more verbose move-block-here descriptions.
* Additional (optional) param $onlyactive has been added to get_enrolled_users, count_enrolled_users
  functions to get information for only active (excluding suspended enrolments) users. Included two
  helper functions extract_suspended_users, get_suspended_userids to extract suspended user information.
* The core_plugin_manager class now provides two new helper methods for getting information
  about known plugins: get_plugins_of_type() and get_subplugins_of_plugin().
* The get_uninstall_url() method of all subclasses of \core\plugininfo\base class is now expected
  to always return moodle_url. Subclasses can use the new method is_uninstall_allowed()
  to control the availability of the 'Uninstall' link at the Plugins overview page (previously
  they would do it by get_uninstall_url() returning null). By default, URL to a new general plugin
  uninstall tool is returned. Unless the plugin type needs extra steps that can't be handled by
  plugininfo_xxx::uninstall() method or xmldb_xxx_uninstall() function, this default URL should
  satisfy all plugin types.

Database (DML) layer:
* $DB->sql_empty() is deprecated, you have to use sql parameters with empty values instead,
  please note hardcoding of empty strings in SQL queries breaks execution in Oracle database.
* Indexes must not be defined on the same columns as keys, this is now reported as fatal problem.
  Please note that internally we create indexes instead of foreign keys.

YUI changes:
* M.util.help_icon has been deprecated. Code should be updated to use moodle-core-popuphelp
  instead. To do so, remove any existing JS calls to M.util.help_icon from your PHP and ensure
  that your help link is placed in a span which has the class 'helplink'.

=== 2.4 ===

* Pagelib: Numerous deprecated functions were removed as classes page_base, page_course
  and page_generic_activity.
* use $CFG->googlemapkey3 instead of removed $CFG->googlemapkey and migrate to Google Maps API V3
* Function settings_navigation::add_course_editing_links() is completely removed
* function global_navigation::format_display_course_content() is removed completely (the
  functionality is moved to course format class)
* in the function global_navigation::load_generic_course_sections() the argument $courseformat is
  removed
* New component and itemid columns in groups_members table - this allows plugin to create protected
  group memberships using 'xx_yy_allow_group_member_remove' callback and there is also a new restore
  callback 'xx_yy_restore_group_member()'.
* New general role assignment restore plugin callback 'xx_yy_restore_role_assignment()'.
* functions get_generic_section_name(), get_all_sections(), add_mod_to_section(), get_all_mods()
  are deprecated. See their phpdocs in lib/deprecatedlib.php on how to replace them

YUI changes:
* moodle-enrol-notification has been renamed to moodle-core-notification
* YUI2 code must now use 2in3, see http://yuilibrary.com/yui/docs/yui/yui-yui2.html
* M.util.init_select_autosubmit() and M.util.init_url_select() have been deprecated. Code using this should be updated
  to use moodle-core-formautosubmit

Unit testing changes:
* output debugging() is not sent to standard output any more,
  use $this->assertDebuggingCalled(), $this->assertDebuggingNotCalled(),
  $this->getDebuggingMessages() or $this->assertResetDebugging() instead.

=== 2.3 ===

Database layer changes:
* objects are not allowed in paramters of DML functions, use explicit casting to strings if necessary

Note:
* DDL and DML methods which were deprecated in 2.0 have now been removed, they will no longer produce
debug messages and will produce fatal errors

API changes:

* send_stored_file() has changed its interface
* deleted several resourcelib_embed_* functions from resourcelib.php

=== 2.2 ===

removed unused libraries:
* odbc, base32, CodeSniffer, overlib, apd profiling, kses, Smarty, PEAR Console, swfobject, cssshover.htc, md5.js

API changes:
* new admin/tool plugin type
* new context API - old API is still available
* deleted users do not have context any more
* removed global search


=== 2.1 ===

API changes:
* basic suport for restore from 1.9
* new mobile devices API
* new questions API


=== 2.0 ===

API changes:
* new DML API - http://docs.moodle.org/dev/DML_functions
* new DDL API - http://docs.moodle.org/dev/DDL_functions
* new file API - http://docs.moodle.org/dev/File_API
* new $PAGE and $OUTPUT API
* new navigation API
* new theme API - http://docs.moodle.org/dev/Theme_changes_in_2.0
* new javascript API - http://docs.moodle.org/dev/JavaScript_usage_guide
* new portfolio API
* new local plugin type
* new translation support - http://lang.moodle.org
* new web service API
* new cohorts API
* new messaging API
* new rating API
* new comment API
* new sessions API
* new enrolment API
* new backup/restore API
* new blocks API
* new filters API
* improved plugin support (aka Frankenstyle)
* new registration and hub API
* new course completion API
* new plagiarism API
* changed blog API
* new text editor API
* new my moodle and profiles API<|MERGE_RESOLUTION|>--- conflicted
+++ resolved
@@ -7,15 +7,11 @@
 * The generate_uuid() function has been deprecated. Please use \core\uuid::generate() instead.
 * Remove lib/pear/auth/RADIUS.php (MDL-65746)
 * Core components are now defined in /lib/components.json instead of coded into /lib/classes/component.php
-<<<<<<< HEAD
-* Subplugins should now be defined using /db/subplugins.json instead of /db/subplugins.php (which will still work in order to maintain backwards compatibility).
+* Subplugins should now be defined using /db/subplugins.json instead of /db/subplugins.php
 * The following functions have been finally deprecated and can not be used anymore:
     * allow_override()
     * allow_assign()
     * allow_switch()
-=======
-* Subplugins should now be defined using /db/subplugins.json instead of /db/subplugins.php
->>>>>>> e63a35dc
 
 === 3.7 ===
 
