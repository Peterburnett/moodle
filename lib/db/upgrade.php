<?php
// This file is part of Moodle - http://moodle.org/
//
// Moodle is free software: you can redistribute it and/or modify
// it under the terms of the GNU General Public License as published by
// the Free Software Foundation, either version 3 of the License, or
// (at your option) any later version.
//
// Moodle is distributed in the hope that it will be useful,
// but WITHOUT ANY WARRANTY; without even the implied warranty of
// MERCHANTABILITY or FITNESS FOR A PARTICULAR PURPOSE.  See the
// GNU General Public License for more details.
//
// You should have received a copy of the GNU General Public License
// along with Moodle.  If not, see <http://www.gnu.org/licenses/>.

/**
 * This file keeps track of upgrades to Moodle.
 *
 * Sometimes, changes between versions involve
 * alterations to database structures and other
 * major things that may break installations.
 *
 * The upgrade function in this file will attempt
 * to perform all the necessary actions to upgrade
 * your older installation to the current version.
 *
 * If there's something it cannot do itself, it
 * will tell you what you need to do.
 *
 * The commands in here will all be database-neutral,
 * using the methods of database_manager class
 *
 * Please do not forget to use upgrade_set_timeout()
 * before any action that may take longer time to finish.
 *
 * @package   core_install
 * @category  upgrade
 * @copyright 2006 onwards Martin Dougiamas  http://dougiamas.com
 * @license   http://www.gnu.org/copyleft/gpl.html GNU GPL v3 or later
 */

defined('MOODLE_INTERNAL') || die();

/**
 * Main upgrade tasks to be executed on Moodle version bump
 *
 * This function is automatically executed after one bump in the Moodle core
 * version is detected. It's in charge of performing the required tasks
 * to raise core from the previous version to the next one.
 *
 * It's a collection of ordered blocks of code, named "upgrade steps",
 * each one performing one isolated (from the rest of steps) task. Usually
 * tasks involve creating new DB objects or performing manipulation of the
 * information for cleanup/fixup purposes.
 *
 * Each upgrade step has a fixed structure, that can be summarised as follows:
 *
 * if ($oldversion < XXXXXXXXXX.XX) {
 *     // Explanation of the update step, linking to issue in the Tracker if necessary
 *     upgrade_set_timeout(XX); // Optional for big tasks
 *     // Code to execute goes here, usually the XMLDB Editor will
 *     // help you here. See {@link http://docs.moodle.org/dev/XMLDB_editor}.
 *     upgrade_main_savepoint(true, XXXXXXXXXX.XX);
 * }
 *
 * All plugins within Moodle (modules, blocks, reports...) support the existence of
 * their own upgrade.php file, using the "Frankenstyle" component name as
 * defined at {@link http://docs.moodle.org/dev/Frankenstyle}, for example:
 *     - {@link xmldb_page_upgrade($oldversion)}. (modules don't require the plugintype ("mod_") to be used.
 *     - {@link xmldb_auth_manual_upgrade($oldversion)}.
 *     - {@link xmldb_workshopform_accumulative_upgrade($oldversion)}.
 *     - ....
 *
 * In order to keep the contents of this file reduced, it's allowed to create some helper
 * functions to be used here in the {@link upgradelib.php} file at the same directory. Note
 * that such a file must be manually included from upgrade.php, and there are some restrictions
 * about what can be used within it.
 *
 * For more information, take a look to the documentation available:
 *     - Data definition API: {@link http://docs.moodle.org/dev/Data_definition_API}
 *     - Upgrade API: {@link http://docs.moodle.org/dev/Upgrade_API}
 *
 * @param int $oldversion
 * @return bool always true
 */
function xmldb_main_upgrade($oldversion) {
    global $CFG, $DB;

    require_once($CFG->libdir.'/db/upgradelib.php'); // Core Upgrade-related functions.

    $dbman = $DB->get_manager(); // Loads ddl manager and xmldb classes.

    // Always keep this upgrade step with version being the minimum
    // allowed version to upgrade from (v3.1.0 right now).
    if ($oldversion < 2016052300) {
        // Just in case somebody hacks upgrade scripts or env, we really can not continue.
        echo("You need to upgrade to 3.1.x or higher first!\n");
        exit(1);
        // Note this savepoint is 100% unreachable, but needed to pass the upgrade checks.
        upgrade_main_savepoint(true, 2016052300);
    }

    if ($oldversion < 2016081700.00) {

        // If someone is emotionally attached to it let's leave the config (basically the version) there.
        if (!file_exists($CFG->dirroot . '/report/search/classes/output/form.php')) {
            unset_all_config_for_plugin('report_search');
        }

        // Savepoint reached.
        upgrade_main_savepoint(true, 2016081700.00);
    }

    if ($oldversion < 2016081700.02) {
        // Default schedule values.
        $hour = 0;
        $minute = 0;

        // Get the old settings.
        if (isset($CFG->statsruntimestarthour)) {
            $hour = $CFG->statsruntimestarthour;
        }
        if (isset($CFG->statsruntimestartminute)) {
            $minute = $CFG->statsruntimestartminute;
        }

        // Retrieve the scheduled task record first.
        $stattask = $DB->get_record('task_scheduled', array('component' => 'moodle', 'classname' => '\core\task\stats_cron_task'));

        // Don't touch customised scheduling.
        if ($stattask && !$stattask->customised) {

            $nextruntime = mktime($hour, $minute, 0, date('m'), date('d'), date('Y'));
            if ($nextruntime < $stattask->lastruntime) {
                // Add 24 hours to the next run time.
                $newtime = new DateTime();
                $newtime->setTimestamp($nextruntime);
                $newtime->add(new DateInterval('P1D'));
                $nextruntime = $newtime->getTimestamp();
            }
            $stattask->nextruntime = $nextruntime;
            $stattask->minute = $minute;
            $stattask->hour = $hour;
            $stattask->customised = 1;
            $DB->update_record('task_scheduled', $stattask);
        }
        // These settings are no longer used.
        unset_config('statsruntimestarthour');
        unset_config('statsruntimestartminute');
        unset_config('statslastexecution');

        upgrade_main_savepoint(true, 2016081700.02);
    }

    if ($oldversion < 2016082200.00) {
        // An upgrade step to remove any duplicate stamps, within the same context, in the question_categories table, and to
        // add a unique index to (contextid, stamp) to avoid future stamp duplication. See MDL-54864.

        // Extend the execution time limit of the script to 2 hours.
        upgrade_set_timeout(7200);

        // This SQL fetches the id of those records which have duplicate stamps within the same context.
        // This doesn't return the original record within the context, from which the duplicate stamps were likely created.
        $fromclause = "FROM (
                        SELECT min(id) AS minid, contextid, stamp
                            FROM {question_categories}
                            GROUP BY contextid, stamp
                        ) minid
                        JOIN {question_categories} qc
                            ON qc.contextid = minid.contextid AND qc.stamp = minid.stamp AND qc.id > minid.minid";

        // Get the total record count - used for the progress bar.
        $countduplicatessql = "SELECT count(qc.id) $fromclause";
        $total = $DB->count_records_sql($countduplicatessql);

        // Get the records themselves.
        $getduplicatessql = "SELECT qc.id $fromclause ORDER BY minid";
        $rs = $DB->get_recordset_sql($getduplicatessql);

        // For each duplicate, update the stamp to a new random value.
        $i = 0;
        $pbar = new progress_bar('updatequestioncategorystamp', 500, true);
        foreach ($rs as $record) {
            // Generate a new, unique stamp and update the record.
            do {
                $newstamp = make_unique_id_code();
            } while (isset($usedstamps[$newstamp]));
            $usedstamps[$newstamp] = 1;
            $DB->set_field('question_categories', 'stamp', $newstamp, array('id' => $record->id));

            // Update progress.
            $i++;
            $pbar->update($i, $total, "Updating duplicate question category stamp - $i/$total.");
        }
        $rs->close();
        unset($usedstamps);

        // The uniqueness of each (contextid, stamp) pair is now guaranteed, so add the unique index to stop future duplicates.
        $table = new xmldb_table('question_categories');
        $index = new xmldb_index('contextidstamp', XMLDB_INDEX_UNIQUE, array('contextid', 'stamp'));
        if (!$dbman->index_exists($table, $index)) {
            $dbman->add_index($table, $index);
        }

        // Savepoint reached.
        upgrade_main_savepoint(true, 2016082200.00);
    }

    if ($oldversion < 2016091900.00) {

        // Removing the themes from core.
        $themes = array('base', 'canvas');

        foreach ($themes as $key => $theme) {
            if (check_dir_exists($CFG->dirroot . '/theme/' . $theme, false)) {
                // Ignore the themes that have been re-downloaded.
                unset($themes[$key]);
            }
        }

        if (!empty($themes)) {
            // Hacky emulation of plugin uninstallation.
            foreach ($themes as $theme) {
                unset_all_config_for_plugin('theme_' . $theme);
            }
        }

        // Main savepoint reached.
        upgrade_main_savepoint(true, 2016091900.00);
    }

    if ($oldversion < 2016091900.02) {

        // Define index attemptstepid-name (unique) to be dropped from question_attempt_step_data.
        $table = new xmldb_table('question_attempt_step_data');
        $index = new xmldb_index('attemptstepid-name', XMLDB_INDEX_UNIQUE, array('attemptstepid', 'name'));

        // Conditionally launch drop index attemptstepid-name.
        if ($dbman->index_exists($table, $index)) {
            $dbman->drop_index($table, $index);
        }

        // Main savepoint reached.
        upgrade_main_savepoint(true, 2016091900.02);
    }

    if ($oldversion < 2016100300.00) {
        unset_config('enablecssoptimiser');

        upgrade_main_savepoint(true, 2016100300.00);
    }

    if ($oldversion < 2016100501.00) {

        // Define field enddate to be added to course.
        $table = new xmldb_table('course');
        $field = new xmldb_field('enddate', XMLDB_TYPE_INTEGER, '10', null, XMLDB_NOTNULL, null, '0', 'startdate');

        // Conditionally launch add field enddate.
        if (!$dbman->field_exists($table, $field)) {
            $dbman->add_field($table, $field);
        }

        // Main savepoint reached.
        upgrade_main_savepoint(true, 2016100501.00);
    }

    if ($oldversion < 2016101100.00) {
        // Define field component to be added to message.
        $table = new xmldb_table('message');
        $field = new xmldb_field('component', XMLDB_TYPE_CHAR, '100', null, null, null, null, 'timeusertodeleted');

        // Conditionally launch add field component.
        if (!$dbman->field_exists($table, $field)) {
            $dbman->add_field($table, $field);
        }

        // Define field eventtype to be added to message.
        $field = new xmldb_field('eventtype', XMLDB_TYPE_CHAR, '100', null, null, null, null, 'component');

        // Conditionally launch add field eventtype.
        if (!$dbman->field_exists($table, $field)) {
            $dbman->add_field($table, $field);
        }

        // Main savepoint reached.
        upgrade_main_savepoint(true, 2016101100.00);
    }


    if ($oldversion < 2016101101.00) {
        // Define field component to be added to message_read.
        $table = new xmldb_table('message_read');
        $field = new xmldb_field('component', XMLDB_TYPE_CHAR, '100', null, null, null, null, 'timeusertodeleted');

        // Conditionally launch add field component.
        if (!$dbman->field_exists($table, $field)) {
            $dbman->add_field($table, $field);
        }

        // Define field eventtype to be added to message_read.
        $field = new xmldb_field('eventtype', XMLDB_TYPE_CHAR, '100', null, null, null, null, 'component');

        // Conditionally launch add field eventtype.
        if (!$dbman->field_exists($table, $field)) {
            $dbman->add_field($table, $field);
        }

        // Main savepoint reached.
        upgrade_main_savepoint(true, 2016101101.00);
    }

    if ($oldversion < 2016101401.00) {
        // Clean up repository_alfresco config unless plugin has been manually installed.
        if (!file_exists($CFG->dirroot . '/repository/alfresco/lib.php')) {
            // Remove capabilities.
            capabilities_cleanup('repository_alfresco');
            // Clean config.
            unset_all_config_for_plugin('repository_alfresco');
        }

        // Savepoint reached.
        upgrade_main_savepoint(true, 2016101401.00);
    }

    if ($oldversion < 2016101401.02) {
        $table = new xmldb_table('external_tokens');
        $field = new xmldb_field('privatetoken', XMLDB_TYPE_CHAR, '64', null, null, null, null);

        // Conditionally add privatetoken field to the external_tokens table.
        if (!$dbman->field_exists($table, $field)) {
            $dbman->add_field($table, $field);
        }

        // Main savepoint reached.
        upgrade_main_savepoint(true, 2016101401.02);
    }

    if ($oldversion < 2016110202.00) {

        // Force uninstall of deleted authentication plugin.
        if (!file_exists("$CFG->dirroot/auth/radius")) {
            // Leave settings inplace if there are radius users.
            if (!$DB->record_exists('user', array('auth' => 'radius', 'deleted' => 0))) {
                // Remove all other associated config.
                unset_all_config_for_plugin('auth/radius');
                // The version number for radius is in this format.
                unset_all_config_for_plugin('auth_radius');
            }
        }
        upgrade_main_savepoint(true, 2016110202.00);
    }

    if ($oldversion < 2016110300.00) {
        // Remove unused admin email setting.
        unset_config('emailonlyfromreplyaddress');

        // Main savepoint reached.
        upgrade_main_savepoint(true, 2016110300.00);
    }

    if ($oldversion < 2016110500.00) {

        $oldplayers = [
            'vimeo' => null,
            'mp3' => ['.mp3'],
            'html5video' => ['.mov', '.mp4', '.m4v', '.mpeg', '.mpe', '.mpg', '.ogv', '.webm'],
            'flv' => ['.flv', '.f4v'],
            'html5audio' => ['.aac', '.flac', '.mp3', '.m4a', '.oga', '.ogg', '.wav'],
            'youtube' => null,
            'swf' => null,
        ];

        // Convert hardcoded media players to the settings of the new media player plugin type.
        if (get_config('core', 'media_plugins_sortorder') === false) {
            $enabledplugins = [];
            $videoextensions = [];
            $audioextensions = [];
            foreach ($oldplayers as $oldplayer => $extensions) {
                $settingname = 'core_media_enable_'.$oldplayer;
                if (!empty($CFG->$settingname)) {
                    if ($extensions) {
                        // VideoJS will be used for all media files players that were used previously.
                        $enabledplugins['videojs'] = 'videojs';
                        if ($oldplayer === 'mp3' || $oldplayer === 'html5audio') {
                            $audioextensions += array_combine($extensions, $extensions);
                        } else {
                            $videoextensions += array_combine($extensions, $extensions);
                        }
                    } else {
                        // Enable youtube, vimeo and swf.
                        $enabledplugins[$oldplayer] = $oldplayer;
                    }
                }
            }

            set_config('media_plugins_sortorder', join(',', $enabledplugins));

            // Configure VideoJS to match the existing players set up.
            if ($enabledplugins['videojs']) {
                $enabledplugins[] = 'videojs';
                set_config('audioextensions', join(',', $audioextensions), 'media_videojs');
                set_config('videoextensions', join(',', $videoextensions), 'media_videojs');
                $useflash = !empty($CFG->core_media_enable_flv) || !empty($CFG->core_media_enable_mp3);
                set_config('useflash', $useflash, 'media_videojs');
                if (empty($CFG->core_media_enable_youtube)) {
                    // Normally YouTube is enabled in videojs, but if youtube converter was disabled before upgrade
                    // disable it in videojs as well.
                    set_config('youtube', false, 'media_videojs');
                }
            }
        }

        // Unset old settings.
        foreach ($oldplayers as $oldplayer => $extensions) {
            unset_config('core_media_enable_' . $oldplayer);
        }

        // Preset defaults if CORE_MEDIA_VIDEO_WIDTH and CORE_MEDIA_VIDEO_HEIGHT are specified in config.php .
        // After this upgrade step these constants will not be used any more.
        if (defined('CORE_MEDIA_VIDEO_WIDTH')) {
            set_config('media_default_width', CORE_MEDIA_VIDEO_WIDTH);
        }
        if (defined('CORE_MEDIA_VIDEO_HEIGHT')) {
            set_config('media_default_height', CORE_MEDIA_VIDEO_HEIGHT);
        }

        // Savepoint reached.
        upgrade_main_savepoint(true, 2016110500.00);
    }

    if ($oldversion < 2016110600.00) {
        // Define a field 'deletioninprogress' in the 'course_modules' table, to background deletion tasks.
        $table = new xmldb_table('course_modules');
        $field = new xmldb_field('deletioninprogress', XMLDB_TYPE_INTEGER, '1', null, XMLDB_NOTNULL, null, '0', 'availability');

        // Conditionally launch add field 'deletioninprogress'.
        if (!$dbman->field_exists($table, $field)) {
            $dbman->add_field($table, $field);
        }

        // Main savepoint reached.
        upgrade_main_savepoint(true, 2016110600.00);
    }

    if ($oldversion < 2016112200.01) {

        // Define field requiredbytheme to be added to block_instances.
        $table = new xmldb_table('block_instances');
        $field = new xmldb_field('requiredbytheme', XMLDB_TYPE_INTEGER, '4', null, XMLDB_NOTNULL, null, '0', 'showinsubcontexts');

        // Conditionally launch add field requiredbytheme.
        if (!$dbman->field_exists($table, $field)) {
            $dbman->add_field($table, $field);
        }

        // Main savepoint reached.
        upgrade_main_savepoint(true, 2016112200.01);
    }
    if ($oldversion < 2016112200.02) {

        // Change the existing site level admin and settings blocks to be requiredbytheme which means they won't show in boost.
        $context = context_system::instance();
        $params = array('blockname' => 'settings', 'parentcontextid' => $context->id);
        $DB->set_field('block_instances', 'requiredbytheme', 1, $params);

        $params = array('blockname' => 'navigation', 'parentcontextid' => $context->id);
        $DB->set_field('block_instances', 'requiredbytheme', 1, $params);
        // Main savepoint reached.
        upgrade_main_savepoint(true, 2016112200.02);
    }

    // Automatically generated Moodle v3.2.0 release upgrade line.
    // Put any upgrade step following this.

    if ($oldversion < 2016122800.00) {
        // Find all roles with the coursecreator archetype.
        $coursecreatorroleids = $DB->get_records('role', array('archetype' => 'coursecreator'), '', 'id');

        $context = context_system::instance();
        $capability = 'moodle/site:configview';

        foreach ($coursecreatorroleids as $roleid => $notused) {

            // Check that the capability has not already been assigned. If it has then it's either already set
            // to allow or specifically set to prohibit or prevent.
            if (!$DB->record_exists('role_capabilities', array('roleid' => $roleid, 'capability' => $capability))) {
                // Assign the capability.
                $cap = new stdClass();
                $cap->contextid    = $context->id;
                $cap->roleid       = $roleid;
                $cap->capability   = $capability;
                $cap->permission   = CAP_ALLOW;
                $cap->timemodified = time();
                $cap->modifierid   = 0;

                $DB->insert_record('role_capabilities', $cap);
            }
        }

        // Main savepoint reached.
        upgrade_main_savepoint(true, 2016122800.00);
    }

    if ($oldversion < 2017020200.01) {

        // Define index useridfrom_timeuserfromdeleted_notification (not unique) to be added to message.
        $table = new xmldb_table('message');
        $index = new xmldb_index('useridfrom_timeuserfromdeleted_notification', XMLDB_INDEX_NOTUNIQUE, array('useridfrom', 'timeuserfromdeleted', 'notification'));

        // Conditionally launch add index useridfrom_timeuserfromdeleted_notification.
        if (!$dbman->index_exists($table, $index)) {
            $dbman->add_index($table, $index);
        }

        // Define index useridto_timeusertodeleted_notification (not unique) to be added to message.
        $index = new xmldb_index('useridto_timeusertodeleted_notification', XMLDB_INDEX_NOTUNIQUE, array('useridto', 'timeusertodeleted', 'notification'));

        // Conditionally launch add index useridto_timeusertodeleted_notification.
        if (!$dbman->index_exists($table, $index)) {
            $dbman->add_index($table, $index);
        }

        $index = new xmldb_index('useridto', XMLDB_INDEX_NOTUNIQUE, array('useridto'));

        // Conditionally launch drop index useridto.
        if ($dbman->index_exists($table, $index)) {
            $dbman->drop_index($table, $index);
        }

        // Main savepoint reached.
        upgrade_main_savepoint(true, 2017020200.01);
    }

    if ($oldversion < 2017020200.02) {

        // Define index useridfrom_timeuserfromdeleted_notification (not unique) to be added to message_read.
        $table = new xmldb_table('message_read');
        $index = new xmldb_index('useridfrom_timeuserfromdeleted_notification', XMLDB_INDEX_NOTUNIQUE, array('useridfrom', 'timeuserfromdeleted', 'notification'));

        // Conditionally launch add index useridfrom_timeuserfromdeleted_notification.
        if (!$dbman->index_exists($table, $index)) {
            $dbman->add_index($table, $index);
        }

        // Define index useridto_timeusertodeleted_notification (not unique) to be added to message_read.
        $index = new xmldb_index('useridto_timeusertodeleted_notification', XMLDB_INDEX_NOTUNIQUE, array('useridto', 'timeusertodeleted', 'notification'));

        // Conditionally launch add index useridto_timeusertodeleted_notification.
        if (!$dbman->index_exists($table, $index)) {
            $dbman->add_index($table, $index);
        }

        $index = new xmldb_index('useridto', XMLDB_INDEX_NOTUNIQUE, array('useridto'));

        // Conditionally launch drop index useridto.
        if ($dbman->index_exists($table, $index)) {
            $dbman->drop_index($table, $index);
        }

        // Main savepoint reached.
        upgrade_main_savepoint(true, 2017020200.02);
    }

    if ($oldversion < 2017020901.00) {

        // Delete "orphaned" block positions. Note, the query does not use indexes (because there are none),
        // if it runs too long during upgrade you can comment this line - it will leave orphaned records
        // in the database but they won't bother you.
        upgrade_block_positions();

        // Main savepoint reached.
        upgrade_main_savepoint(true, 2017020901.00);
    }

    if ($oldversion < 2017021300.00) {
        unset_config('loginpasswordautocomplete');
        upgrade_main_savepoint(true, 2017021300.00);
    }

    if ($oldversion < 2017021400.00) {
        // Define field visibleoncoursepage to be added to course_modules.
        $table = new xmldb_table('course_modules');
        $field = new xmldb_field('visibleoncoursepage', XMLDB_TYPE_INTEGER, '1', null, XMLDB_NOTNULL, null, '1', 'visible');

        // Conditionally launch add field visibleoncoursepage.
        if (!$dbman->field_exists($table, $field)) {
            $dbman->add_field($table, $field);
        }

        // Main savepoint reached.
        upgrade_main_savepoint(true, 2017021400.00);
    }

    if ($oldversion < 2017030700.00) {

        // Define field priority to be added to event.
        $table = new xmldb_table('event');
        $field = new xmldb_field('priority', XMLDB_TYPE_INTEGER, '10', null, null, null, null, 'subscriptionid');

        // Conditionally launch add field priority.
        if (!$dbman->field_exists($table, $field)) {
            $dbman->add_field($table, $field);
        }

        // Main savepoint reached.
        upgrade_main_savepoint(true, 2017030700.00);
    }

    if ($oldversion < 2017031400.00) {

        // Define table file_conversion to be created.
        $table = new xmldb_table('file_conversion');

        // Adding fields to table file_conversion.
        $table->add_field('id', XMLDB_TYPE_INTEGER, '10', null, XMLDB_NOTNULL, XMLDB_SEQUENCE, null);
        $table->add_field('usermodified', XMLDB_TYPE_INTEGER, '10', null, XMLDB_NOTNULL, null, null);
        $table->add_field('timecreated', XMLDB_TYPE_INTEGER, '10', null, XMLDB_NOTNULL, null, null);
        $table->add_field('timemodified', XMLDB_TYPE_INTEGER, '10', null, XMLDB_NOTNULL, null, null);
        $table->add_field('sourcefileid', XMLDB_TYPE_INTEGER, '10', null, XMLDB_NOTNULL, null, null);
        $table->add_field('targetformat', XMLDB_TYPE_CHAR, '100', null, XMLDB_NOTNULL, null, null);
        $table->add_field('status', XMLDB_TYPE_INTEGER, '10', null, null, null, '0');
        $table->add_field('statusmessage', XMLDB_TYPE_TEXT, null, null, null, null, null);
        $table->add_field('converter', XMLDB_TYPE_CHAR, '255', null, null, null, null);
        $table->add_field('destfileid', XMLDB_TYPE_INTEGER, '10', null, null, null, null);
        $table->add_field('data', XMLDB_TYPE_TEXT, null, null, null, null, null);

        // Adding keys to table file_conversion.
        $table->add_key('primary', XMLDB_KEY_PRIMARY, array('id'));
        $table->add_key('sourcefileid', XMLDB_KEY_FOREIGN, array('sourcefileid'), 'files', array('id'));
        $table->add_key('destfileid', XMLDB_KEY_FOREIGN, array('destfileid'), 'files', array('id'));

        // Conditionally launch create table for file_conversion.
        if (!$dbman->table_exists($table)) {
            $dbman->create_table($table);
        }

        // Main savepoint reached.
        upgrade_main_savepoint(true, 2017031400.00);
    }

    if ($oldversion < 2017040400.00) {

        // If block_course_overview is no longer present, replace with block_myoverview.
        if (!file_exists($CFG->dirroot . '/blocks/course_overview/block_course_overview.php')) {
            $DB->set_field('block_instances', 'blockname', 'myoverview', array('blockname' => 'course_overview'));
        }

        upgrade_main_savepoint(true, 2017040400.00);
    }

    if ($oldversion < 2017040401.00) {

        // If block_course_overview is no longer present, remove it.
        // Note - we do not need to completely remove the block context etc because we
        // have replaced all occurrences of block_course_overview with block_myoverview
        // in the upgrade step above.
        if (!file_exists($CFG->dirroot . '/blocks/course_overview/block_course_overview.php')) {
            // Delete the block from the block table.
            $DB->delete_records('block', array('name' => 'course_overview'));
            // Remove capabilities.
            capabilities_cleanup('block_course_overview');
            // Clean config.
            unset_all_config_for_plugin('block_course_overview');
        }

        upgrade_main_savepoint(true, 2017040401.00);
    }

    if ($oldversion < 2017040402.00) {

        // Define fields to be added to the 'event' table.
        $table = new xmldb_table('event');
        $fieldtype = new xmldb_field('type', XMLDB_TYPE_INTEGER, '4', null, XMLDB_NOTNULL, null, 0, 'instance');
        $fieldtimesort = new xmldb_field('timesort', XMLDB_TYPE_INTEGER, '10', null, false, null, null, 'timeduration');

        // Conditionally launch add field.
        if (!$dbman->field_exists($table, $fieldtype)) {
            $dbman->add_field($table, $fieldtype);
        }

        // Conditionally launch add field.
        if (!$dbman->field_exists($table, $fieldtimesort)) {
            $dbman->add_field($table, $fieldtimesort);
        }

        // Now, define the index we will be adding.
        $index = new xmldb_index('type-timesort', XMLDB_INDEX_NOTUNIQUE, array('type', 'timesort'));

        // Conditionally launch add index.
        if (!$dbman->index_exists($table, $index)) {
            $dbman->add_index($table, $index);
        }

        upgrade_main_savepoint(true, 2017040402.00);
    }

    if ($oldversion < 2017040700.01) {

        // Define table oauth2_issuer to be created.
        $table = new xmldb_table('oauth2_issuer');

        // Adding fields to table oauth2_issuer.
        $table->add_field('id', XMLDB_TYPE_INTEGER, '10', null, XMLDB_NOTNULL, XMLDB_SEQUENCE, null);
        $table->add_field('timecreated', XMLDB_TYPE_INTEGER, '10', null, XMLDB_NOTNULL, null, null);
        $table->add_field('timemodified', XMLDB_TYPE_INTEGER, '10', null, XMLDB_NOTNULL, null, null);
        $table->add_field('usermodified', XMLDB_TYPE_INTEGER, '10', null, XMLDB_NOTNULL, null, null);
        $table->add_field('name', XMLDB_TYPE_CHAR, '255', null, XMLDB_NOTNULL, null, null);
        $table->add_field('image', XMLDB_TYPE_TEXT, null, null, XMLDB_NOTNULL, null, null);
        $table->add_field('baseurl', XMLDB_TYPE_TEXT, null, null, XMLDB_NOTNULL, null, null);
        $table->add_field('clientid', XMLDB_TYPE_TEXT, null, null, XMLDB_NOTNULL, null, null);
        $table->add_field('clientsecret', XMLDB_TYPE_TEXT, null, null, XMLDB_NOTNULL, null, null);
        $table->add_field('loginscopes', XMLDB_TYPE_TEXT, null, null, XMLDB_NOTNULL, null, null);
        $table->add_field('loginscopesoffline', XMLDB_TYPE_TEXT, null, null, XMLDB_NOTNULL, null, null);
        $table->add_field('loginparams', XMLDB_TYPE_TEXT, null, null, XMLDB_NOTNULL, null, null);
        $table->add_field('loginparamsoffline', XMLDB_TYPE_TEXT, null, null, XMLDB_NOTNULL, null, null);
        $table->add_field('alloweddomains', XMLDB_TYPE_TEXT, null, null, XMLDB_NOTNULL, null, null);
        $table->add_field('scopessupported', XMLDB_TYPE_TEXT, null, null, null, null, null);
        $table->add_field('showonloginpage', XMLDB_TYPE_INTEGER, '2', null, XMLDB_NOTNULL, null, '1');
        $table->add_field('enabled', XMLDB_TYPE_INTEGER, '2', null, XMLDB_NOTNULL, null, '1');
        $table->add_field('sortorder', XMLDB_TYPE_INTEGER, '10', null, XMLDB_NOTNULL, null, null);

        // Adding keys to table oauth2_issuer.
        $table->add_key('primary', XMLDB_KEY_PRIMARY, array('id'));

        // Conditionally launch create table for oauth2_issuer.
        if (!$dbman->table_exists($table)) {
            $dbman->create_table($table);
        }

        // Main savepoint reached.
        upgrade_main_savepoint(true, 2017040700.01);
    }

    if ($oldversion < 2017040700.02) {

        // Define table oauth2_endpoint to be created.
        $table = new xmldb_table('oauth2_endpoint');

        // Adding fields to table oauth2_endpoint.
        $table->add_field('id', XMLDB_TYPE_INTEGER, '10', null, XMLDB_NOTNULL, XMLDB_SEQUENCE, null);
        $table->add_field('timecreated', XMLDB_TYPE_INTEGER, '10', null, XMLDB_NOTNULL, null, null);
        $table->add_field('timemodified', XMLDB_TYPE_INTEGER, '10', null, XMLDB_NOTNULL, null, null);
        $table->add_field('usermodified', XMLDB_TYPE_INTEGER, '10', null, XMLDB_NOTNULL, null, null);
        $table->add_field('name', XMLDB_TYPE_CHAR, '255', null, XMLDB_NOTNULL, null, null);
        $table->add_field('url', XMLDB_TYPE_TEXT, null, null, XMLDB_NOTNULL, null, null);
        $table->add_field('issuerid', XMLDB_TYPE_INTEGER, '10', null, XMLDB_NOTNULL, null, null);

        // Adding keys to table oauth2_endpoint.
        $table->add_key('primary', XMLDB_KEY_PRIMARY, array('id'));
        $table->add_key('issuer_id_key', XMLDB_KEY_FOREIGN, array('issuerid'), 'oauth2_issuer', array('id'));

        // Conditionally launch create table for oauth2_endpoint.
        if (!$dbman->table_exists($table)) {
            $dbman->create_table($table);
        }

        // Main savepoint reached.
        upgrade_main_savepoint(true, 2017040700.02);
    }

    if ($oldversion < 2017040700.03) {

        // Define table oauth2_system_account to be created.
        $table = new xmldb_table('oauth2_system_account');

        // Adding fields to table oauth2_system_account.
        $table->add_field('id', XMLDB_TYPE_INTEGER, '10', null, XMLDB_NOTNULL, XMLDB_SEQUENCE, null);
        $table->add_field('timecreated', XMLDB_TYPE_INTEGER, '10', null, XMLDB_NOTNULL, null, null);
        $table->add_field('timemodified', XMLDB_TYPE_INTEGER, '10', null, XMLDB_NOTNULL, null, null);
        $table->add_field('usermodified', XMLDB_TYPE_INTEGER, '10', null, XMLDB_NOTNULL, null, null);
        $table->add_field('issuerid', XMLDB_TYPE_INTEGER, '10', null, XMLDB_NOTNULL, null, null);
        $table->add_field('refreshtoken', XMLDB_TYPE_TEXT, null, null, XMLDB_NOTNULL, null, null);
        $table->add_field('grantedscopes', XMLDB_TYPE_TEXT, null, null, XMLDB_NOTNULL, null, null);
        $table->add_field('username', XMLDB_TYPE_TEXT, null, null, XMLDB_NOTNULL, null, null);
        $table->add_field('email', XMLDB_TYPE_TEXT, null, null, XMLDB_NOTNULL, null, null);

        // Adding keys to table oauth2_system_account.
        $table->add_key('primary', XMLDB_KEY_PRIMARY, array('id'));
        $table->add_key('issueridkey', XMLDB_KEY_FOREIGN_UNIQUE, array('issuerid'), 'oauth2_issuer', array('id'));

        // Conditionally launch create table for oauth2_system_account.
        if (!$dbman->table_exists($table)) {
            $dbman->create_table($table);
        }

        // Main savepoint reached.
        upgrade_main_savepoint(true, 2017040700.03);
    }

    if ($oldversion < 2017040700.04) {

        // Define table oauth2_user_field_mapping to be created.
        $table = new xmldb_table('oauth2_user_field_mapping');

        // Adding fields to table oauth2_user_field_mapping.
        $table->add_field('id', XMLDB_TYPE_INTEGER, '10', null, XMLDB_NOTNULL, XMLDB_SEQUENCE, null);
        $table->add_field('timemodified', XMLDB_TYPE_INTEGER, '10', null, XMLDB_NOTNULL, null, null);
        $table->add_field('timecreated', XMLDB_TYPE_INTEGER, '10', null, XMLDB_NOTNULL, null, null);
        $table->add_field('usermodified', XMLDB_TYPE_INTEGER, '10', null, XMLDB_NOTNULL, null, null);
        $table->add_field('issuerid', XMLDB_TYPE_INTEGER, '10', null, XMLDB_NOTNULL, null, null);
        $table->add_field('externalfield', XMLDB_TYPE_CHAR, '64', null, XMLDB_NOTNULL, null, null);
        $table->add_field('internalfield', XMLDB_TYPE_CHAR, '64', null, XMLDB_NOTNULL, null, null);

        // Adding keys to table oauth2_user_field_mapping.
        $table->add_key('primary', XMLDB_KEY_PRIMARY, array('id'));
        $table->add_key('issuerkey', XMLDB_KEY_FOREIGN, array('issuerid'), 'oauth2_issuer', array('id'));
        $table->add_key('uniqinternal', XMLDB_KEY_UNIQUE, array('issuerid', 'internalfield'));

        // Conditionally launch create table for oauth2_user_field_mapping.
        if (!$dbman->table_exists($table)) {
            $dbman->create_table($table);
        }

        // Main savepoint reached.
        upgrade_main_savepoint(true, 2017040700.04);
    }

    if ($oldversion < 2017041801.00) {

        // Define table course_completion_defaults to be created.
        $table = new xmldb_table('course_completion_defaults');

        // Adding fields to table course_completion_defaults.
        $table->add_field('id', XMLDB_TYPE_INTEGER, '10', null, XMLDB_NOTNULL, XMLDB_SEQUENCE, null);
        $table->add_field('course', XMLDB_TYPE_INTEGER, '10', null, XMLDB_NOTNULL, null, null);
        $table->add_field('module', XMLDB_TYPE_INTEGER, '10', null, XMLDB_NOTNULL, null, null);
        $table->add_field('completion', XMLDB_TYPE_INTEGER, '1', null, XMLDB_NOTNULL, null, '0');
        $table->add_field('completionview', XMLDB_TYPE_INTEGER, '1', null, XMLDB_NOTNULL, null, '0');
        $table->add_field('completionusegrade', XMLDB_TYPE_INTEGER, '1', null, XMLDB_NOTNULL, null, '0');
        $table->add_field('completionexpected', XMLDB_TYPE_INTEGER, '10', null, XMLDB_NOTNULL, null, '0');
        $table->add_field('customrules', XMLDB_TYPE_TEXT, null, null, null, null, null);

        // Adding keys to table course_completion_defaults.
        $table->add_key('primary', XMLDB_KEY_PRIMARY, array('id'));
        $table->add_key('module', XMLDB_KEY_FOREIGN, array('module'), 'modules', array('id'));
        $table->add_key('course', XMLDB_KEY_FOREIGN, array('course'), 'course', array('id'));

        // Adding indexes to table course_completion_defaults.
        $table->add_index('coursemodule', XMLDB_INDEX_UNIQUE, array('course', 'module'));

        // Conditionally launch create table for course_completion_defaults.
        if (!$dbman->table_exists($table)) {
            $dbman->create_table($table);
        }

        upgrade_main_savepoint(true, 2017041801.00);
    }

    if ($oldversion < 2017050500.01) {
        // Get the list of parent event IDs.
        $sql = "SELECT DISTINCT repeatid
                           FROM {event}
                          WHERE repeatid <> 0";
        $parentids = array_keys($DB->get_records_sql($sql));
        // Check if there are repeating events we need to process.
        if (!empty($parentids)) {
            // The repeat IDs of parent events should match their own ID.
            // So we need to update parent events that have non-matching IDs and repeat IDs.
            list($insql, $params) = $DB->get_in_or_equal($parentids);
            $updatesql = "UPDATE {event}
                             SET repeatid = id
                           WHERE id <> repeatid
                                 AND id $insql";
            $DB->execute($updatesql, $params);
        }

        // Main savepoint reached.
        upgrade_main_savepoint(true, 2017050500.01);
    }

    if ($oldversion < 2017050500.02) {
        // MDL-58684:
        // Remove all portfolio_tempdata records as these may contain serialized \file_system type objects, which are now unable to
        // be unserialized because of changes to the file storage API made in MDL-46375. Portfolio now stores an id reference to
        // files instead of the object.
        // These records are normally removed after a successful export, however, can be left behind if the user abandons the
        // export attempt (a stale record). Additionally, each stale record cannot be reused and is normally cleaned up by the cron
        // task core\task\portfolio_cron_task. Since the cron task tries to unserialize them, and generates a warning, we'll remove
        // all records here.
        $DB->delete_records_select('portfolio_tempdata', 'id > ?', [0]);

        // Main savepoint reached.
        upgrade_main_savepoint(true, 2017050500.02);
    }

    if ($oldversion < 2017050900.01) {
        // Create adhoc task for upgrading of existing calendar events.
        $record = new \stdClass();
        $record->classname = '\core\task\refresh_mod_calendar_events_task';
        $record->component = 'core';

        // Next run time based from nextruntime computation in \core\task\manager::queue_adhoc_task().
        $nextruntime = time() - 1;
        $record->nextruntime = $nextruntime;
        $DB->insert_record('task_adhoc', $record);

        // Main savepoint reached.
        upgrade_main_savepoint(true, 2017050900.01);
    }

    // Automatically generated Moodle v3.3.0 release upgrade line.
    // Put any upgrade step following this.

    if ($oldversion < 2017061201.00) {
        $table = new xmldb_table('course_sections');
        $field = new xmldb_field('timemodified', XMLDB_TYPE_INTEGER, '10', null, XMLDB_NOTNULL, null, '0', 'availability');

        // Define a field 'timemodified' in the 'course_sections' table.
        if (!$dbman->field_exists($table, $field)) {
            $dbman->add_field($table, $field);
        }

        upgrade_main_savepoint(true, 2017061201.00);
    }

    if ($oldversion < 2017061301.00) {
        // Check if the value of 'navcourselimit' is set to the old default value, if so, change it to the new default.
        if ($CFG->navcourselimit == 20) {
            set_config('navcourselimit', 10);
        }

        // Main savepoint reached.
        upgrade_main_savepoint(true, 2017061301.00);
    }

    if ($oldversion < 2017071000.00) {

        // Define field requireconfirmation to be added to oauth2_issuer.
        $table = new xmldb_table('oauth2_issuer');
        $field = new xmldb_field('requireconfirmation', XMLDB_TYPE_INTEGER, '2', null, XMLDB_NOTNULL, null, '1', 'sortorder');

        // Conditionally launch add field requireconfirmation.
        if (!$dbman->field_exists($table, $field)) {
            $dbman->add_field($table, $field);
        }

        // Main savepoint reached.
        upgrade_main_savepoint(true, 2017071000.00);
    }

    if ($oldversion < 2017071001.00) {

        // Define field timemodified to be added to block_instances.
        $table = new xmldb_table('block_instances');
        $field = new xmldb_field('timemodified', XMLDB_TYPE_INTEGER, '10', null, null,
                null, null, 'configdata');

        // Conditionally launch add field timemodified.
        if (!$dbman->field_exists($table, $field)) {
            $dbman->add_field($table, $field);

            // Set field to current time.
            $DB->set_field('block_instances', 'timemodified', time());

            // Changing nullability of field timemodified on table block_instances to not null.
            $field = new xmldb_field('timemodified', XMLDB_TYPE_INTEGER, '10', null, XMLDB_NOTNULL,
                    null, null, 'configdata');

            // Launch change of nullability for field timemodified.
            $dbman->change_field_notnull($table, $field);

            // Define index timemodified (not unique) to be added to block_instances.
            $index = new xmldb_index('timemodified', XMLDB_INDEX_NOTUNIQUE, array('timemodified'));

            // Conditionally launch add index timemodified.
            if (!$dbman->index_exists($table, $index)) {
                $dbman->add_index($table, $index);
            }
        }

        // Define field timecreated to be added to block_instances.
        $field = new xmldb_field('timecreated', XMLDB_TYPE_INTEGER, '10', null, null,
                null, null, 'configdata');

        // Conditionally launch add field timecreated.
        if (!$dbman->field_exists($table, $field)) {
            $dbman->add_field($table, $field);

            // Set field to current time.
            $DB->set_field('block_instances', 'timecreated', time());

            // Changing nullability of field timecreated on table block_instances to not null.
            $field = new xmldb_field('timecreated', XMLDB_TYPE_INTEGER, '10', null, XMLDB_NOTNULL,
                    null, null, 'configdata');

            // Launch change of nullability for field timecreated.
            $dbman->change_field_notnull($table, $field);
        }

        // Main savepoint reached.
        upgrade_main_savepoint(true, 2017071001.00);
    }

    if ($oldversion < 2017071100.00 ) {
        // Clean old upgrade setting not used anymore.
        unset_config('upgrade_minmaxgradestepignored');
        upgrade_main_savepoint(true, 2017071100.00);
    }

    if ($oldversion < 2017072000.02) {

        // Define table analytics_models to be created.
        $table = new xmldb_table('analytics_models');

        // Adding fields to table analytics_models.
        $table->add_field('id', XMLDB_TYPE_INTEGER, '10', null, XMLDB_NOTNULL, XMLDB_SEQUENCE, null);
        $table->add_field('enabled', XMLDB_TYPE_INTEGER, '1', null, XMLDB_NOTNULL, null, '0');
        $table->add_field('trained', XMLDB_TYPE_INTEGER, '1', null, XMLDB_NOTNULL, null, '0');
        $table->add_field('target', XMLDB_TYPE_CHAR, '255', null, XMLDB_NOTNULL, null, null);
        $table->add_field('indicators', XMLDB_TYPE_TEXT, null, null, XMLDB_NOTNULL, null, null);
        $table->add_field('timesplitting', XMLDB_TYPE_CHAR, '255', null, null, null, null);
        $table->add_field('version', XMLDB_TYPE_INTEGER, '10', null, XMLDB_NOTNULL, null, null);
        $table->add_field('timecreated', XMLDB_TYPE_INTEGER, '10', null, null, null, null);
        $table->add_field('timemodified', XMLDB_TYPE_INTEGER, '10', null, XMLDB_NOTNULL, null, null);
        $table->add_field('usermodified', XMLDB_TYPE_INTEGER, '10', null, XMLDB_NOTNULL, null, null);

        // Adding keys to table analytics_models.
        $table->add_key('primary', XMLDB_KEY_PRIMARY, array('id'));

        // Adding indexes to table analytics_models.
        $table->add_index('enabledandtrained', XMLDB_INDEX_NOTUNIQUE, array('enabled', 'trained'));

        // Conditionally launch create table for analytics_models.
        if (!$dbman->table_exists($table)) {
            $dbman->create_table($table);
        }

        // Define table analytics_models_log to be created.
        $table = new xmldb_table('analytics_models_log');

        // Adding fields to table analytics_models_log.
        $table->add_field('id', XMLDB_TYPE_INTEGER, '10', null, XMLDB_NOTNULL, XMLDB_SEQUENCE, null);
        $table->add_field('modelid', XMLDB_TYPE_INTEGER, '10', null, XMLDB_NOTNULL, null, null);
        $table->add_field('version', XMLDB_TYPE_INTEGER, '10', null, XMLDB_NOTNULL, null, null);
        $table->add_field('target', XMLDB_TYPE_CHAR, '255', null, XMLDB_NOTNULL, null, null);
        $table->add_field('indicators', XMLDB_TYPE_TEXT, null, null, XMLDB_NOTNULL, null, null);
        $table->add_field('timesplitting', XMLDB_TYPE_CHAR, '255', null, null, null, null);
        $table->add_field('score', XMLDB_TYPE_NUMBER, '10, 5', null, XMLDB_NOTNULL, null, '0');
        $table->add_field('info', XMLDB_TYPE_TEXT, null, null, null, null, null);
        $table->add_field('dir', XMLDB_TYPE_TEXT, null, null, XMLDB_NOTNULL, null, null);
        $table->add_field('timecreated', XMLDB_TYPE_INTEGER, '10', null, XMLDB_NOTNULL, null, null);
        $table->add_field('usermodified', XMLDB_TYPE_INTEGER, '10', null, XMLDB_NOTNULL, null, null);

        // Adding keys to table analytics_models_log.
        $table->add_key('primary', XMLDB_KEY_PRIMARY, array('id'));

        // Adding indexes to table analytics_models_log.
        $table->add_index('modelid', XMLDB_INDEX_NOTUNIQUE, array('modelid'));

        // Conditionally launch create table for analytics_models_log.
        if (!$dbman->table_exists($table)) {
            $dbman->create_table($table);
        }

        // Define table analytics_predictions to be created.
        $table = new xmldb_table('analytics_predictions');

        // Adding fields to table analytics_predictions.
        $table->add_field('id', XMLDB_TYPE_INTEGER, '10', null, XMLDB_NOTNULL, XMLDB_SEQUENCE, null);
        $table->add_field('modelid', XMLDB_TYPE_INTEGER, '10', null, XMLDB_NOTNULL, null, null);
        $table->add_field('contextid', XMLDB_TYPE_INTEGER, '10', null, XMLDB_NOTNULL, null, null);
        $table->add_field('sampleid', XMLDB_TYPE_INTEGER, '10', null, XMLDB_NOTNULL, null, null);
        $table->add_field('rangeindex', XMLDB_TYPE_INTEGER, '5', null, XMLDB_NOTNULL, null, null);
        $table->add_field('prediction', XMLDB_TYPE_INTEGER, '2', null, XMLDB_NOTNULL, null, null);
        $table->add_field('predictionscore', XMLDB_TYPE_NUMBER, '10, 5', null, XMLDB_NOTNULL, null, null);
        $table->add_field('calculations', XMLDB_TYPE_TEXT, null, null, XMLDB_NOTNULL, null, null);
        $table->add_field('timecreated', XMLDB_TYPE_INTEGER, '10', null, XMLDB_NOTNULL, null, '0');

        // Adding keys to table analytics_predictions.
        $table->add_key('primary', XMLDB_KEY_PRIMARY, array('id'));

        // Adding indexes to table analytics_predictions.
        $table->add_index('modelidandcontextid', XMLDB_INDEX_NOTUNIQUE, array('modelid', 'contextid'));

        // Conditionally launch create table for analytics_predictions.
        if (!$dbman->table_exists($table)) {
            $dbman->create_table($table);
        }

        // Define table analytics_train_samples to be created.
        $table = new xmldb_table('analytics_train_samples');

        // Adding fields to table analytics_train_samples.
        $table->add_field('id', XMLDB_TYPE_INTEGER, '10', null, XMLDB_NOTNULL, XMLDB_SEQUENCE, null);
        $table->add_field('modelid', XMLDB_TYPE_INTEGER, '10', null, XMLDB_NOTNULL, null, null);
        $table->add_field('analysableid', XMLDB_TYPE_INTEGER, '10', null, XMLDB_NOTNULL, null, null);
        $table->add_field('timesplitting', XMLDB_TYPE_CHAR, '255', null, XMLDB_NOTNULL, null, null);
        $table->add_field('fileid', XMLDB_TYPE_INTEGER, '10', null, XMLDB_NOTNULL, null, null);
        $table->add_field('sampleids', XMLDB_TYPE_TEXT, null, null, XMLDB_NOTNULL, null, null);
        $table->add_field('timecreated', XMLDB_TYPE_INTEGER, '10', null, XMLDB_NOTNULL, null, '0');

        // Adding keys to table analytics_train_samples.
        $table->add_key('primary', XMLDB_KEY_PRIMARY, array('id'));

        // Adding indexes to table analytics_train_samples.
        $table->add_index('modelidandanalysableidandtimesplitting', XMLDB_INDEX_NOTUNIQUE,
            array('modelid', 'analysableid', 'timesplitting'));

        // Conditionally launch create table for analytics_train_samples.
        if (!$dbman->table_exists($table)) {
            $dbman->create_table($table);
        }

        // Define table analytics_predict_ranges to be created.
        $table = new xmldb_table('analytics_predict_ranges');

        // Adding fields to table analytics_predict_ranges.
        $table->add_field('id', XMLDB_TYPE_INTEGER, '10', null, XMLDB_NOTNULL, XMLDB_SEQUENCE, null);
        $table->add_field('modelid', XMLDB_TYPE_INTEGER, '10', null, XMLDB_NOTNULL, null, null);
        $table->add_field('analysableid', XMLDB_TYPE_INTEGER, '10', null, XMLDB_NOTNULL, null, null);
        $table->add_field('timesplitting', XMLDB_TYPE_CHAR, '255', null, XMLDB_NOTNULL, null, null);
        $table->add_field('rangeindex', XMLDB_TYPE_INTEGER, '10', null, XMLDB_NOTNULL, null, null);
        $table->add_field('timecreated', XMLDB_TYPE_INTEGER, '10', null, XMLDB_NOTNULL, null, '0');

        // Adding keys to table analytics_predict_ranges.
        $table->add_key('primary', XMLDB_KEY_PRIMARY, array('id'));

        // Adding indexes to table analytics_predict_ranges.
        $table->add_index('modelidandanalysableidandtimesplitting', XMLDB_INDEX_NOTUNIQUE,
            array('modelid', 'analysableid', 'timesplitting'));

        // Conditionally launch create table for analytics_predict_ranges.
        if (!$dbman->table_exists($table)) {
            $dbman->create_table($table);
        }

        // Define table analytics_used_files to be created.
        $table = new xmldb_table('analytics_used_files');

        // Adding fields to table analytics_used_files.
        $table->add_field('id', XMLDB_TYPE_INTEGER, '10', null, XMLDB_NOTNULL, XMLDB_SEQUENCE, null);
        $table->add_field('modelid', XMLDB_TYPE_INTEGER, '10', null, XMLDB_NOTNULL, null, '0');
        $table->add_field('fileid', XMLDB_TYPE_INTEGER, '10', null, XMLDB_NOTNULL, null, '0');
        $table->add_field('action', XMLDB_TYPE_CHAR, '50', null, XMLDB_NOTNULL, null, null);
        $table->add_field('time', XMLDB_TYPE_INTEGER, '10', null, XMLDB_NOTNULL, null, '0');

        // Adding keys to table analytics_used_files.
        $table->add_key('primary', XMLDB_KEY_PRIMARY, array('id'));

        // Adding indexes to table analytics_used_files.
        $table->add_index('modelidandfileidandaction', XMLDB_INDEX_NOTUNIQUE, array('modelid', 'fileid', 'action'));

        // Conditionally launch create table for analytics_used_files.
        if (!$dbman->table_exists($table)) {
            $dbman->create_table($table);
        }

        $now = time();
        $admin = get_admin();

        $targetname = '\core\analytics\target\course_dropout';
        if (!$DB->record_exists('analytics_models', array('target' => $targetname))) {
            // We can not use API calls to create the built-in models.
            $modelobj = new stdClass();
            $modelobj->target = $targetname;
            $modelobj->indicators = json_encode(array(
                '\mod_assign\analytics\indicator\cognitive_depth',
                '\mod_assign\analytics\indicator\social_breadth',
                '\mod_book\analytics\indicator\cognitive_depth',
                '\mod_book\analytics\indicator\social_breadth',
                '\mod_chat\analytics\indicator\cognitive_depth',
                '\mod_chat\analytics\indicator\social_breadth',
                '\mod_choice\analytics\indicator\cognitive_depth',
                '\mod_choice\analytics\indicator\social_breadth',
                '\mod_data\analytics\indicator\cognitive_depth',
                '\mod_data\analytics\indicator\social_breadth',
                '\mod_feedback\analytics\indicator\cognitive_depth',
                '\mod_feedback\analytics\indicator\social_breadth',
                '\mod_folder\analytics\indicator\cognitive_depth',
                '\mod_folder\analytics\indicator\social_breadth',
                '\mod_forum\analytics\indicator\cognitive_depth',
                '\mod_forum\analytics\indicator\social_breadth',
                '\mod_glossary\analytics\indicator\cognitive_depth',
                '\mod_glossary\analytics\indicator\social_breadth',
                '\mod_imscp\analytics\indicator\cognitive_depth',
                '\mod_imscp\analytics\indicator\social_breadth',
                '\mod_label\analytics\indicator\cognitive_depth',
                '\mod_label\analytics\indicator\social_breadth',
                '\mod_lesson\analytics\indicator\cognitive_depth',
                '\mod_lesson\analytics\indicator\social_breadth',
                '\mod_lti\analytics\indicator\cognitive_depth',
                '\mod_lti\analytics\indicator\social_breadth',
                '\mod_page\analytics\indicator\cognitive_depth',
                '\mod_page\analytics\indicator\social_breadth',
                '\mod_quiz\analytics\indicator\cognitive_depth',
                '\mod_quiz\analytics\indicator\social_breadth',
                '\mod_resource\analytics\indicator\cognitive_depth',
                '\mod_resource\analytics\indicator\social_breadth',
                '\mod_scorm\analytics\indicator\cognitive_depth',
                '\mod_scorm\analytics\indicator\social_breadth',
                '\mod_survey\analytics\indicator\cognitive_depth',
                '\mod_survey\analytics\indicator\social_breadth',
                '\mod_url\analytics\indicator\cognitive_depth',
                '\mod_url\analytics\indicator\social_breadth',
                '\mod_wiki\analytics\indicator\cognitive_depth',
                '\mod_wiki\analytics\indicator\social_breadth',
                '\mod_workshop\analytics\indicator\cognitive_depth',
                '\mod_workshop\analytics\indicator\social_breadth',
            ));
            $modelobj->version = $now;
            $modelobj->timecreated = $now;
            $modelobj->timemodified = $now;
            $modelobj->usermodified = $admin->id;
            $DB->insert_record('analytics_models', $modelobj);
        }

        $targetname = '\core\analytics\target\no_teaching';
        if (!$DB->record_exists('analytics_models', array('target' => $targetname))) {
            $modelobj = new stdClass();
            $modelobj->enabled = 1;
            $modelobj->trained = 1;
            $modelobj->target = $targetname;
            $modelobj->indicators = json_encode(array('\core_course\analytics\indicator\no_teacher'));
            $modelobj->timesplitting = '\core\analytics\time_splitting\single_range';
            $modelobj->version = $now;
            $modelobj->timecreated = $now;
            $modelobj->timemodified = $now;
            $modelobj->usermodified = $admin->id;
            $DB->insert_record('analytics_models', $modelobj);
        }

        // Main savepoint reached.
        upgrade_main_savepoint(true, 2017072000.02);
    }

    if ($oldversion < 2017072700.01) {
        // Changing nullability of field email on table oauth2_system_account to null.
        $table = new xmldb_table('oauth2_system_account');
        $field = new xmldb_field('email', XMLDB_TYPE_TEXT, null, null, null, null, null, 'grantedscopes');

        // Launch change of nullability for field email.
        $dbman->change_field_notnull($table, $field);

        // Main savepoint reached.
        upgrade_main_savepoint(true, 2017072700.01);
    }

    if ($oldversion < 2017072700.02) {

        // If the site was previously registered with http://hub.moodle.org change the registration to
        // point to https://moodle.net - this is the correct hub address using https protocol.
        $oldhuburl = "http://hub.moodle.org";
        $newhuburl = "https://moodle.net";
        $cleanoldhuburl = preg_replace('/[^A-Za-z0-9_-]/i', '', $oldhuburl);
        $cleannewhuburl = preg_replace('/[^A-Za-z0-9_-]/i', '', $newhuburl);

        // Update existing registration.
        $DB->execute("UPDATE {registration_hubs} SET hubname = ?, huburl = ? WHERE huburl = ?",
            ['Moodle.net', $newhuburl, $oldhuburl]);

        // Update settings of existing registration.
        $sqlnamelike = $DB->sql_like('name', '?');
        $entries = $DB->get_records_sql("SELECT * FROM {config_plugins} where plugin=? and " . $sqlnamelike,
            ['hub', '%' . $DB->sql_like_escape('_' . $cleanoldhuburl)]);
        foreach ($entries as $entry) {
            $newname = substr($entry->name, 0, -strlen($cleanoldhuburl)) . $cleannewhuburl;
            try {
                $DB->update_record('config_plugins', ['id' => $entry->id, 'name' => $newname]);
            } catch (dml_exception $e) {
                // Entry with new name already exists, remove the one with an old name.
                $DB->delete_records('config_plugins', ['id' => $entry->id]);
            }
        }

        // Update published courses.
        $DB->execute('UPDATE {course_published} SET huburl = ? WHERE huburl = ?', [$newhuburl, $oldhuburl]);

        // Main savepoint reached.
        upgrade_main_savepoint(true, 2017072700.02);
    }

    if ($oldversion < 2017080700.01) {

        // Get the table by its previous name.
        $table = new xmldb_table('analytics_predict_ranges');
        if ($dbman->table_exists($table)) {

            // We can only accept this because we are in master.
            $DB->delete_records('analytics_predictions');
            $DB->delete_records('analytics_used_files', array('action' => 'predicted'));
            $DB->delete_records('analytics_predict_ranges');

            // Define field sampleids to be added to analytics_predict_ranges (renamed below to analytics_predict_samples).
            $field = new xmldb_field('sampleids', XMLDB_TYPE_TEXT, null, null, XMLDB_NOTNULL, null, null, 'rangeindex');

            // Conditionally launch add field sampleids.
            if (!$dbman->field_exists($table, $field)) {
                $dbman->add_field($table, $field);
            }

            // Define field timemodified to be added to analytics_predict_ranges (renamed below to analytics_predict_samples).
            $field = new xmldb_field('timemodified', XMLDB_TYPE_INTEGER, '10', null, XMLDB_NOTNULL, null, '0', 'timecreated');

            // Conditionally launch add field timemodified.
            if (!$dbman->field_exists($table, $field)) {
                $dbman->add_field($table, $field);
            }

            // Rename the table to its new name.
            $dbman->rename_table($table, 'analytics_predict_samples');
        }

        $table = new xmldb_table('analytics_predict_samples');

        $index = new xmldb_index('modelidandanalysableidandtimesplitting', XMLDB_INDEX_NOTUNIQUE,
            array('modelid', 'analysableid', 'timesplitting'));

        // Conditionally launch drop index.
        if ($dbman->index_exists($table, $index)) {
            $dbman->drop_index($table, $index);
        }

        $index = new xmldb_index('modelidandanalysableidandtimesplittingandrangeindex', XMLDB_INDEX_NOTUNIQUE,
            array('modelid', 'analysableid', 'timesplitting', 'rangeindex'));

        // Conditionally launch add index.
        if (!$dbman->index_exists($table, $index)) {
            $dbman->add_index($table, $index);
        }

        // Main savepoint reached.
        upgrade_main_savepoint(true, 2017080700.01);
    }

    if ($oldversion < 2017082200.00) {
        $plugins = ['radius', 'fc', 'nntp', 'pam', 'pop3', 'imap'];

        foreach ($plugins as $plugin) {
            // Check to see if the plugin exists on disk.
            // If it does not, remove the config for it.
            if (!file_exists($CFG->dirroot . "/auth/{$plugin}/auth.php")) {
                // Clean config.
                unset_all_config_for_plugin("auth_{$plugin}");
            }
        }
        upgrade_main_savepoint(true, 2017082200.00);
    }

    if ($oldversion < 2017082200.01) {

        // Define table analytics_indicator_calc to be created.
        $table = new xmldb_table('analytics_indicator_calc');

        // Adding fields to table analytics_indicator_calc.
        $table->add_field('id', XMLDB_TYPE_INTEGER, '10', null, XMLDB_NOTNULL, XMLDB_SEQUENCE, null);
        $table->add_field('starttime', XMLDB_TYPE_INTEGER, '10', null, XMLDB_NOTNULL, null, null);
        $table->add_field('endtime', XMLDB_TYPE_INTEGER, '10', null, XMLDB_NOTNULL, null, null);
        $table->add_field('contextid', XMLDB_TYPE_INTEGER, '10', null, XMLDB_NOTNULL, null, null);
        $table->add_field('sampleorigin', XMLDB_TYPE_CHAR, '255', null, XMLDB_NOTNULL, null, null);
        $table->add_field('sampleid', XMLDB_TYPE_INTEGER, '10', null, XMLDB_NOTNULL, null, null);
        $table->add_field('indicator', XMLDB_TYPE_CHAR, '255', null, XMLDB_NOTNULL, null, null);
        $table->add_field('value', XMLDB_TYPE_NUMBER, '10, 2', null, null, null, null);
        $table->add_field('timecreated', XMLDB_TYPE_INTEGER, '10', null, XMLDB_NOTNULL, null, null);

        // Adding keys to table analytics_indicator_calc.
        $table->add_key('primary', XMLDB_KEY_PRIMARY, array('id'));

        // Adding indexes to table analytics_indicator_calc.
        $table->add_index('starttime-endtime-contextid', XMLDB_INDEX_NOTUNIQUE, array('starttime', 'endtime', 'contextid'));

        // Conditionally launch create table for analytics_indicator_calc.
        if (!$dbman->table_exists($table)) {
            $dbman->create_table($table);
        }

        // Main savepoint reached.
        upgrade_main_savepoint(true, 2017082200.01);
    }

    if ($oldversion < 2017082300.01) {

        // This script in included in each major version upgrade process so make sure we don't run it twice.
        if (empty($CFG->linkcoursesectionsupgradescriptwasrun)) {
            // Check if the site is using a boost-based theme.
            // If value of 'linkcoursesections' is set to the old default value, change it to the new default.
            if (upgrade_theme_is_from_family('boost', $CFG->theme)) {
                set_config('linkcoursesections', 1);
            }
            set_config('linkcoursesectionsupgradescriptwasrun', 1);
        }

        // Main savepoint reached.
        upgrade_main_savepoint(true, 2017082300.01);
    }

    if ($oldversion < 2017082500.00) {
        // Handle FKs for the table 'analytics_models_log'.
        $table = new xmldb_table('analytics_models_log');

        // Remove the existing index before adding FK (which creates an index).
        $index = new xmldb_index('modelid', XMLDB_INDEX_NOTUNIQUE, array('modelid'));

        // Conditionally launch drop index.
        if ($dbman->index_exists($table, $index)) {
            $dbman->drop_index($table, $index);
        }

        // Now, add the FK.
        $key = new xmldb_key('modelid', XMLDB_KEY_FOREIGN, array('modelid'), 'analytics_models', array('id'));
        $dbman->add_key($table, $key);

        // Handle FKs for the table 'analytics_predictions'.
        $table = new xmldb_table('analytics_predictions');
        $key = new xmldb_key('modelid', XMLDB_KEY_FOREIGN, array('modelid'), 'analytics_models', array('id'));
        $dbman->add_key($table, $key);

        $key = new xmldb_key('contextid', XMLDB_KEY_FOREIGN, array('contextid'), 'context', array('id'));
        $dbman->add_key($table, $key);

        // Handle FKs for the table 'analytics_train_samples'.
        $table = new xmldb_table('analytics_train_samples');
        $key = new xmldb_key('modelid', XMLDB_KEY_FOREIGN, array('modelid'), 'analytics_models', array('id'));
        $dbman->add_key($table, $key);

        $key = new xmldb_key('fileid', XMLDB_KEY_FOREIGN, array('fileid'), 'files', array('id'));
        $dbman->add_key($table, $key);

        // Handle FKs for the table 'analytics_predict_samples'.
        $table = new xmldb_table('analytics_predict_samples');
        $key = new xmldb_key('modelid', XMLDB_KEY_FOREIGN, array('modelid'), 'analytics_models', array('id'));
        $dbman->add_key($table, $key);

        // Handle FKs for the table 'analytics_used_files'.
        $table = new xmldb_table('analytics_used_files');
        $key = new xmldb_key('modelid', XMLDB_KEY_FOREIGN, array('modelid'), 'analytics_models', array('id'));
        $dbman->add_key($table, $key);

        $key = new xmldb_key('fileid', XMLDB_KEY_FOREIGN, array('fileid'), 'files', array('id'));
        $dbman->add_key($table, $key);

        // Handle FKs for the table 'analytics_indicator_calc'.
        $table = new xmldb_table('analytics_indicator_calc');
        $key = new xmldb_key('contextid', XMLDB_KEY_FOREIGN, array('contextid'), 'context', array('id'));
        $dbman->add_key($table, $key);

        // Main savepoint reached.
        upgrade_main_savepoint(true, 2017082500.00);
    }

    if ($oldversion < 2017082800.00) {

        // Changing type of field prediction on table analytics_predictions to number.
        $table = new xmldb_table('analytics_predictions');
        $field = new xmldb_field('prediction', XMLDB_TYPE_NUMBER, '10, 2', null, XMLDB_NOTNULL, null, null, 'rangeindex');

        // Launch change of type for field prediction.
        $dbman->change_field_type($table, $field);

        // Main savepoint reached.
        upgrade_main_savepoint(true, 2017082800.00);
    }

    if ($oldversion < 2017090700.01) {

        // Define table analytics_prediction_actions to be created.
        $table = new xmldb_table('analytics_prediction_actions');

        // Adding fields to table analytics_prediction_actions.
        $table->add_field('id', XMLDB_TYPE_INTEGER, '10', null, XMLDB_NOTNULL, XMLDB_SEQUENCE, null);
        $table->add_field('predictionid', XMLDB_TYPE_INTEGER, '10', null, XMLDB_NOTNULL, null, null);
        $table->add_field('userid', XMLDB_TYPE_INTEGER, '10', null, XMLDB_NOTNULL, null, null);
        $table->add_field('actionname', XMLDB_TYPE_CHAR, '255', null, XMLDB_NOTNULL, null, null);
        $table->add_field('timecreated', XMLDB_TYPE_INTEGER, '10', null, XMLDB_NOTNULL, null, null);

        // Adding keys to table analytics_prediction_actions.
        $table->add_key('primary', XMLDB_KEY_PRIMARY, array('id'));
        $table->add_key('predictionid', XMLDB_KEY_FOREIGN, array('predictionid'), 'analytics_predictions', array('id'));
        $table->add_key('userid', XMLDB_KEY_FOREIGN, array('userid'), 'user', array('id'));

        // Adding indexes to table analytics_prediction_actions.
        $table->add_index('predictionidanduseridandactionname', XMLDB_INDEX_NOTUNIQUE,
            array('predictionid', 'userid', 'actionname'));

        // Conditionally launch create table for analytics_prediction_actions.
        if (!$dbman->table_exists($table)) {
            $dbman->create_table($table);
        }

        // Main savepoint reached.
        upgrade_main_savepoint(true, 2017090700.01);
    }

    if ($oldversion < 2017091200.00) {
        // Force all messages to be reindexed.
        set_config('core_message_message_sent_lastindexrun', '0', 'core_search');
        set_config('core_message_message_received_lastindexrun', '0', 'core_search');

        // Main savepoint reached.
        upgrade_main_savepoint(true, 2017091200.00);
    }

    if ($oldversion < 2017091201.00) {
        // Define field userid to be added to task_adhoc.
        $table = new xmldb_table('task_adhoc');
        $field = new xmldb_field('userid', XMLDB_TYPE_INTEGER, '10', null, null, null, null, 'customdata');

        // Conditionally launch add field userid.
        if (!$dbman->field_exists($table, $field)) {
            $dbman->add_field($table, $field);
        }

        $key = new xmldb_key('useriduser', XMLDB_KEY_FOREIGN, array('userid'), 'user', array('id'));

        // Launch add key userid_user.
        $dbman->add_key($table, $key);

        // Main savepoint reached.
        upgrade_main_savepoint(true, 2017091201.00);
    }

    if ($oldversion < 2017092201.00) {

        // Remove duplicate registrations.
        $newhuburl = "https://moodle.net";
        $registrations = $DB->get_records('registration_hubs', ['huburl' => $newhuburl], 'confirmed DESC, id ASC');
        if (count($registrations) > 1) {
            $reg = array_shift($registrations);
            $DB->delete_records_select('registration_hubs', 'huburl = ? AND id <> ?', [$newhuburl, $reg->id]);
        }

        // Main savepoint reached.
        upgrade_main_savepoint(true, 2017092201.00);
    }

    if ($oldversion < 2017092202.00) {

        if (!file_exists($CFG->dirroot . '/blocks/messages/block_messages.php')) {

            // Delete instances.
            $instances = $DB->get_records_list('block_instances', 'blockname', ['messages']);
            $instanceids = array_keys($instances);

            if (!empty($instanceids)) {
                $DB->delete_records_list('block_positions', 'blockinstanceid', $instanceids);
                $DB->delete_records_list('block_instances', 'id', $instanceids);
                list($sql, $params) = $DB->get_in_or_equal($instanceids, SQL_PARAMS_NAMED);
                $params['contextlevel'] = CONTEXT_BLOCK;
                $DB->delete_records_select('context', "contextlevel=:contextlevel AND instanceid " . $sql, $params);

                $preferences = array();
                foreach ($instances as $instanceid => $instance) {
                    $preferences[] = 'block' . $instanceid . 'hidden';
                    $preferences[] = 'docked_block_instance_' . $instanceid;
                }
                $DB->delete_records_list('user_preferences', 'name', $preferences);
            }

            // Delete the block from the block table.
            $DB->delete_records('block', array('name' => 'messages'));

            // Remove capabilities.
            capabilities_cleanup('block_messages');

            // Clean config.
            unset_all_config_for_plugin('block_messages');
        }

        // Main savepoint reached.
        upgrade_main_savepoint(true, 2017092202.00);
    }

    if ($oldversion < 2017092700.00) {

        // Rename several fields in registration data to match the names of the properties that are sent to moodle.net.
        $renames = [
            'site_address_httpsmoodlenet' => 'site_street_httpsmoodlenet',
            'site_region_httpsmoodlenet' => 'site_regioncode_httpsmoodlenet',
            'site_country_httpsmoodlenet' => 'site_countrycode_httpsmoodlenet'];
        foreach ($renames as $oldparamname => $newparamname) {
            try {
                $DB->execute("UPDATE {config_plugins} SET name = ? WHERE name = ? AND plugin = ?",
                    [$newparamname, $oldparamname, 'hub']);
            } catch (dml_exception $e) {
                // Exception can happen if the config value with the new name already exists, ignore it and move on.
            }
        }

        // Main savepoint reached.
        upgrade_main_savepoint(true, 2017092700.00);
    }

    if ($oldversion < 2017092900.00) {
        // Define field categoryid to be added to event.
        $table = new xmldb_table('event');
        $field = new xmldb_field('categoryid', XMLDB_TYPE_INTEGER, '10', null, XMLDB_NOTNULL, null, '0', 'format');

        // Conditionally launch add field categoryid.
        if (!$dbman->field_exists($table, $field)) {
            $dbman->add_field($table, $field);
        }

        // Add the categoryid key.
        $key = new xmldb_key('categoryid', XMLDB_KEY_FOREIGN, array('categoryid'), 'course_categories', array('id'));
        $dbman->add_key($table, $key);

        // Add a new index for groupid/courseid/categoryid/visible/userid.
        // Do this before we remove the old index.
        $index = new xmldb_index('groupid-courseid-categoryid-visible-userid', XMLDB_INDEX_NOTUNIQUE, array('groupid', 'courseid', 'categoryid', 'visible', 'userid'));
        if (!$dbman->index_exists($table, $index)) {
            $dbman->add_index($table, $index);
        }

        // Drop the old index.
        $index = new xmldb_index('groupid-courseid-visible-userid', XMLDB_INDEX_NOTUNIQUE, array('groupid', 'courseid', 'visible', 'userid'));
        if ($dbman->index_exists($table, $index)) {
            $dbman->drop_index($table, $index);
        }

        // Main savepoint reached.
        upgrade_main_savepoint(true, 2017092900.00);
    }

    if ($oldversion < 2017100900.00) {
        // Add index on time modified to grade_outcomes_history, grade_categories_history,
        // grade_items_history, and scale_history.
        $table = new xmldb_table('grade_outcomes_history');
        $index = new xmldb_index('timemodified', XMLDB_INDEX_NOTUNIQUE, array('timemodified'));

        if (!$dbman->index_exists($table, $index)) {
            $dbman->add_index($table, $index);
        }

        $table = new xmldb_table('grade_items_history');
        $index = new xmldb_index('timemodified', XMLDB_INDEX_NOTUNIQUE, array('timemodified'));

        if (!$dbman->index_exists($table, $index)) {
            $dbman->add_index($table, $index);
        }

        $table = new xmldb_table('grade_categories_history');
        $index = new xmldb_index('timemodified', XMLDB_INDEX_NOTUNIQUE, array('timemodified'));

        if (!$dbman->index_exists($table, $index)) {
            $dbman->add_index($table, $index);
        }

        $table = new xmldb_table('scale_history');
        $index = new xmldb_index('timemodified', XMLDB_INDEX_NOTUNIQUE, array('timemodified'));

        if (!$dbman->index_exists($table, $index)) {
            $dbman->add_index($table, $index);
        }

        // Main savepoint reached.
        upgrade_main_savepoint(true, 2017100900.00);
    }

    if ($oldversion < 2017101000.00) {

        // Define table analytics_used_analysables to be created.
        $table = new xmldb_table('analytics_used_analysables');

        // Adding fields to table analytics_used_analysables.
        $table->add_field('id', XMLDB_TYPE_INTEGER, '10', null, XMLDB_NOTNULL, XMLDB_SEQUENCE, null);
        $table->add_field('modelid', XMLDB_TYPE_INTEGER, '10', null, XMLDB_NOTNULL, null, null);
        $table->add_field('action', XMLDB_TYPE_CHAR, '50', null, XMLDB_NOTNULL, null, null);
        $table->add_field('analysableid', XMLDB_TYPE_INTEGER, '10', null, XMLDB_NOTNULL, null, null);
        $table->add_field('timeanalysed', XMLDB_TYPE_INTEGER, '10', null, XMLDB_NOTNULL, null, null);

        // Adding keys to table analytics_used_analysables.
        $table->add_key('primary', XMLDB_KEY_PRIMARY, array('id'));
        $table->add_key('modelid', XMLDB_KEY_FOREIGN, array('modelid'), 'analytics_models', array('id'));

        // Adding indexes to table analytics_used_analysables.
        $table->add_index('modelid-action', XMLDB_INDEX_NOTUNIQUE, array('modelid', 'action'));

        // Conditionally launch create table for analytics_used_analysables.
        if (!$dbman->table_exists($table)) {
            $dbman->create_table($table);
        }

        // Main savepoint reached.
        upgrade_main_savepoint(true, 2017101000.00);
    }

    if ($oldversion < 2017101000.01) {
        // Define field override to be added to course_modules_completion.
        $table = new xmldb_table('course_modules_completion');
        $field = new xmldb_field('overrideby', XMLDB_TYPE_INTEGER, '10', null, null, null, null, 'viewed');

        // Conditionally launch add field override.
        if (!$dbman->field_exists($table, $field)) {
            $dbman->add_field($table, $field);
        }

        // Main savepoint reached.
        upgrade_main_savepoint(true, 2017101000.01);
    }

    if ($oldversion < 2017101000.02) {
        // Define field 'timestart' to be added to 'analytics_predictions'.
        $table = new xmldb_table('analytics_predictions');
        $field = new xmldb_field('timestart', XMLDB_TYPE_INTEGER, '10', null, null, null, null, 'timecreated');

        // Conditionally launch add field 'timestart'.
        if (!$dbman->field_exists($table, $field)) {
            $dbman->add_field($table, $field);
        }

        // Define field 'timeend' to be added to 'analytics_predictions'.
        $field = new xmldb_field('timeend', XMLDB_TYPE_INTEGER, '10', null, null, null, null, 'timestart');

        // Conditionally launch add field 'timeend'.
        if (!$dbman->field_exists($table, $field)) {
            $dbman->add_field($table, $field);
        }

        // Main savepoint reached.
        upgrade_main_savepoint(true, 2017101000.02);
    }

    if ($oldversion < 2017101200.00) {
        // Define table search_index_requests to be created.
        $table = new xmldb_table('search_index_requests');

        // Adding fields to table search_index_requests.
        $table->add_field('id', XMLDB_TYPE_INTEGER, '10', null, XMLDB_NOTNULL, XMLDB_SEQUENCE, null);
        $table->add_field('contextid', XMLDB_TYPE_INTEGER, '10', null, XMLDB_NOTNULL, null, null);
        $table->add_field('searcharea', XMLDB_TYPE_CHAR, '255', null, XMLDB_NOTNULL, null, null);
        $table->add_field('timerequested', XMLDB_TYPE_INTEGER, '10', null, XMLDB_NOTNULL, null, null);
        $table->add_field('partialarea', XMLDB_TYPE_CHAR, '255', null, XMLDB_NOTNULL, null, null);
        $table->add_field('partialtime', XMLDB_TYPE_INTEGER, '10', null, XMLDB_NOTNULL, null, null);

        // Adding keys to table search_index_requests.
        $table->add_key('primary', XMLDB_KEY_PRIMARY, array('id'));
        $table->add_key('contextid', XMLDB_KEY_FOREIGN, array('contextid'), 'context', array('id'));

        // Conditionally launch create table for search_index_requests.
        if (!$dbman->table_exists($table)) {
            $dbman->create_table($table);
        }

        // Main savepoint reached.
        upgrade_main_savepoint(true, 2017101200.00);
    }

    // Index modification upgrade step.
    if ($oldversion < 2017101300.01) {

        $table = new xmldb_table('analytics_used_files');

        // Define index modelidandfileidandaction (not unique) to be dropped form analytics_used_files.
        $index = new xmldb_index('modelidandfileidandaction', XMLDB_INDEX_NOTUNIQUE, array('modelid', 'fileid', 'action'));

        // Conditionally launch drop index modelidandfileidandaction.
        if ($dbman->index_exists($table, $index)) {
            $dbman->drop_index($table, $index);
        }

        // Define index modelidandactionandfileid (not unique) to be dropped form analytics_used_files.
        $index = new xmldb_index('modelidandactionandfileid', XMLDB_INDEX_NOTUNIQUE, array('modelid', 'action', 'fileid'));

        // Conditionally launch add index modelidandactionandfileid.
        if (!$dbman->index_exists($table, $index)) {
            $dbman->add_index($table, $index);
        }

        // Main savepoint reached.
        upgrade_main_savepoint(true, 2017101300.01);
    }

    if ($oldversion < 2017101900.01) {

        $fs = get_file_storage();
        $models = $DB->get_records('analytics_models');
        foreach ($models as $model) {
            $files = $fs->get_directory_files(\context_system::instance()->id, 'analytics', 'unlabelled', $model->id,
                '/analysable/', true, true);
            foreach ($files as $file) {
                $file->delete();
            }
        }

        // Main savepoint reached.
        upgrade_main_savepoint(true, 2017101900.01);
    }

    if ($oldversion < 2017101900.02) {
        // Create adhoc task for upgrading of existing calendar events.
        $record = new \stdClass();
        $record->classname = '\core\task\refresh_mod_calendar_events_task';
        $record->component = 'core';

        // Next run time based from nextruntime computation in \core\task\manager::queue_adhoc_task().
        $nextruntime = time() - 1;
        $record->nextruntime = $nextruntime;
        $DB->insert_record('task_adhoc', $record);

        // Main savepoint reached.
        upgrade_main_savepoint(true, 2017101900.02);
    }

    if ($oldversion < 2017102100.01) {
        // We will need to force them onto ssl if loginhttps is set.
        if (!empty($CFG->loginhttps)) {
            set_config('overridetossl', 1);
        }
        // Loginhttps should no longer be set.
        unset_config('loginhttps');

        // Main savepoint reached.
        upgrade_main_savepoint(true, 2017102100.01);
    }

    if ($oldversion < 2017110300.01) {

        // Define field categoryid to be added to event_subscriptions.
        $table = new xmldb_table('event_subscriptions');
        $field = new xmldb_field('categoryid', XMLDB_TYPE_INTEGER, '10', null, XMLDB_NOTNULL, null, '0', 'url');

        // Conditionally launch add field categoryid.
        if (!$dbman->field_exists($table, $field)) {
            $dbman->add_field($table, $field);
        }

        // Main savepoint reached.
        upgrade_main_savepoint(true, 2017110300.01);
    }

    // Automatically generated Moodle v3.4.0 release upgrade line.
    // Put any upgrade step following this.

    if ($oldversion < 2017111300.02) {

        // Define field basicauth to be added to oauth2_issuer.
        $table = new xmldb_table('oauth2_issuer');
        $field = new xmldb_field('basicauth', XMLDB_TYPE_INTEGER, '2', null, XMLDB_NOTNULL, null, '0', 'showonloginpage');

        // Conditionally launch add field basicauth.
        if (!$dbman->field_exists($table, $field)) {
            $dbman->add_field($table, $field);
        }

        // Main savepoint reached.
        upgrade_main_savepoint(true, 2017111300.02);
    }

    if ($oldversion < 2017121200.00) {

        // Define key subscriptionid (foreign) to be added to event.
        $table = new xmldb_table('event');
        $key = new xmldb_key('subscriptionid', XMLDB_KEY_FOREIGN, array('subscriptionid'), 'event_subscriptions', array('id'));

        // Launch add key subscriptionid.
        $dbman->add_key($table, $key);

        // Define index uuid (not unique) to be added to event.
        $table = new xmldb_table('event');
        $index = new xmldb_index('uuid', XMLDB_INDEX_NOTUNIQUE, array('uuid'));

        // Conditionally launch add index uuid.
        if (!$dbman->index_exists($table, $index)) {
            $dbman->add_index($table, $index);
        }

        // Main savepoint reached.
        upgrade_main_savepoint(true, 2017121200.00);
    }

    if ($oldversion < 2017121900.00) {

        // Define table role_allow_view to be created.
        $table = new xmldb_table('role_allow_view');

        // Adding fields to table role_allow_view.
        $table->add_field('id', XMLDB_TYPE_INTEGER, '10', null, XMLDB_NOTNULL, XMLDB_SEQUENCE, null);
        $table->add_field('roleid', XMLDB_TYPE_INTEGER, '10', null, XMLDB_NOTNULL, null, null);
        $table->add_field('allowview', XMLDB_TYPE_INTEGER, '10', null, XMLDB_NOTNULL, null, null);

        // Adding keys to table role_allow_view.
        $table->add_key('primary', XMLDB_KEY_PRIMARY, array('id'));
        $table->add_key('roleid', XMLDB_KEY_FOREIGN, array('roleid'), 'role', array('id'));
        $table->add_key('allowview', XMLDB_KEY_FOREIGN, array('allowview'), 'role', array('id'));

        // Conditionally launch create table for role_allow_view.
        if (!$dbman->table_exists($table)) {
            $dbman->create_table($table);
        }

        $index = new xmldb_index('roleid-allowview', XMLDB_INDEX_UNIQUE, array('roleid', 'allowview'));

        // Conditionally launch add index roleid.
        if (!$dbman->index_exists($table, $index)) {
            $dbman->add_index($table, $index);
        }

        $roles = $DB->get_records('role', array(), 'sortorder ASC');

        $DB->delete_records('role_allow_view');
        foreach ($roles as $role) {
            foreach ($roles as $allowedrole) {
                $record = new stdClass();
                $record->roleid      = $role->id;
                $record->allowview = $allowedrole->id;
                $DB->insert_record('role_allow_view', $record);
            }
        }

        // Main savepoint reached.
        upgrade_main_savepoint(true, 2017121900.00);
    }

    if ($oldversion < 2017122200.01) {

        // Define field indexpriority to be added to search_index_requests. Allow null initially.
        $table = new xmldb_table('search_index_requests');
        $field = new xmldb_field('indexpriority', XMLDB_TYPE_INTEGER, '10',
                null, null, null, null, 'partialtime');

        // Conditionally add field.
        if (!$dbman->field_exists($table, $field)) {
            $dbman->add_field($table, $field);

            // Set existing values to 'normal' value (100).
            $DB->set_field('search_index_requests', 'indexpriority', 100);

            // Now make the field 'NOT NULL'.
            $field = new xmldb_field('indexpriority', XMLDB_TYPE_INTEGER, '10',
                    null, XMLDB_NOTNULL, null, null, 'partialtime');
            $dbman->change_field_notnull($table, $field);
        }

        // Define index indexprioritytimerequested (not unique) to be added to search_index_requests.
        $index = new xmldb_index('indexprioritytimerequested', XMLDB_INDEX_NOTUNIQUE,
                array('indexpriority', 'timerequested'));

        // Conditionally launch add index indexprioritytimerequested.
        if (!$dbman->index_exists($table, $index)) {
            $dbman->add_index($table, $index);
        }

        // Main savepoint reached.
        upgrade_main_savepoint(true, 2017122200.01);
    }

    if ($oldversion < 2018020500.00) {

        $topcategory = new stdClass();
        $topcategory->name = 'top'; // A non-real name for the top category. It will be localised at the display time.
        $topcategory->info = '';
        $topcategory->parent = 0;
        $topcategory->sortorder = 0;

        // Get the total record count - used for the progress bar.
        $total = $DB->count_records_sql("SELECT COUNT(DISTINCT contextid) FROM {question_categories} WHERE parent = 0");

        // Get the records themselves - a list of contextids.
        $rs = $DB->get_recordset_sql("SELECT DISTINCT contextid FROM {question_categories} WHERE parent = 0");

        // For each context, create a single top-level category.
        $i = 0;
        $pbar = new progress_bar('createtopquestioncategories', 500, true);
        foreach ($rs as $contextid => $notused) {
            $topcategory->contextid = $contextid;
            $topcategory->stamp = make_unique_id_code();

            $topcategoryid = $DB->insert_record('question_categories', $topcategory);

            $DB->set_field_select('question_categories', 'parent', $topcategoryid,
                    'contextid = ? AND id <> ? AND parent = 0',
                    array($contextid, $topcategoryid));

            // Update progress.
            $i++;
            $pbar->update($i, $total, "Creating top-level question categories - $i/$total.");
        }

        $rs->close();

        // Main savepoint reached.
        upgrade_main_savepoint(true, 2018020500.00);
    }

    if ($oldversion < 2018022800.01) {
        // Fix old block configurations that use the deprecated (and now removed) object class.
        upgrade_fix_block_instance_configuration();

        // Main savepoint reached.
        upgrade_main_savepoint(true, 2018022800.01);
    }

    if ($oldversion < 2018022800.02) {
        // Define index taggeditem (unique) to be dropped form tag_instance.
        $table = new xmldb_table('tag_instance');
        $index = new xmldb_index('taggeditem', XMLDB_INDEX_UNIQUE, array('component',
            'itemtype', 'itemid', 'tiuserid', 'tagid'));

        // Conditionally launch drop index taggeditem.
        if ($dbman->index_exists($table, $index)) {
            $dbman->drop_index($table, $index);
        }

        $index = new xmldb_index('taggeditem', XMLDB_INDEX_UNIQUE, array('component',
            'itemtype', 'itemid', 'contextid', 'tiuserid', 'tagid'));

        // Conditionally launch add index taggeditem.
        if (!$dbman->index_exists($table, $index)) {
            $dbman->add_index($table, $index);
        }

        // Main savepoint reached.
        upgrade_main_savepoint(true, 2018022800.02);
    }

    if ($oldversion < 2018022800.03) {

        // Define field multiplecontexts to be added to tag_area.
        $table = new xmldb_table('tag_area');
        $field = new xmldb_field('multiplecontexts', XMLDB_TYPE_INTEGER, '1', null,
            XMLDB_NOTNULL, null, '0', 'showstandard');

        // Conditionally launch add field multiplecontexts.
        if (!$dbman->field_exists($table, $field)) {
            $dbman->add_field($table, $field);
        }

        // Main savepoint reached.
        upgrade_main_savepoint(true, 2018022800.03);
    }

<<<<<<< HEAD
    if ($oldversion < 2018032200.01) {
        // Define table 'messages' to be created.
        $table = new xmldb_table('messages');

        // Adding fields to table 'messages'.
        $table->add_field('id', XMLDB_TYPE_INTEGER, '10', null, XMLDB_NOTNULL, XMLDB_SEQUENCE, null);
        $table->add_field('useridfrom', XMLDB_TYPE_INTEGER, '10', null, XMLDB_NOTNULL, null, null);
        $table->add_field('conversationid', XMLDB_TYPE_INTEGER, '10', null, XMLDB_NOTNULL, null, null);
        $table->add_field('subject', XMLDB_TYPE_TEXT, null, null, null, null, null);
        $table->add_field('fullmessage', XMLDB_TYPE_TEXT, null, null, null, null, null);
        $table->add_field('fullmessageformat', XMLDB_TYPE_INTEGER, '1', null, XMLDB_NOTNULL, null, 0);
        $table->add_field('fullmessagehtml', XMLDB_TYPE_TEXT, null, null, null, null, null);
        $table->add_field('smallmessage', XMLDB_TYPE_TEXT, null, null, null, null, null);
        $table->add_field('timecreated', XMLDB_TYPE_INTEGER, '10', null, XMLDB_NOTNULL, null, null);

        // Adding keys to table 'messages'.
        $table->add_key('primary', XMLDB_KEY_PRIMARY, array('id'));
        $table->add_key('useridfrom', XMLDB_KEY_FOREIGN, array('useridfrom'), 'user', array('id'));
        $table->add_key('conversationid', XMLDB_KEY_FOREIGN, array('conversationid'), 'message_conversations', array('id'));

        // Conditionally launch create table for 'messages'.
        if (!$dbman->table_exists($table)) {
            $dbman->create_table($table);
        }

        // Define table 'message_conversations' to be created.
        $table = new xmldb_table('message_conversations');

        // Adding fields to table 'message_conversations'.
        $table->add_field('id', XMLDB_TYPE_INTEGER, '10', null, XMLDB_NOTNULL, XMLDB_SEQUENCE, null);
        $table->add_field('timecreated', XMLDB_TYPE_INTEGER, '10', null, XMLDB_NOTNULL, null, null);

        // Adding keys to table 'message_conversations'.
        $table->add_key('primary', XMLDB_KEY_PRIMARY, array('id'));

        // Conditionally launch create table for 'message_conversations'.
        if (!$dbman->table_exists($table)) {
            $dbman->create_table($table);
        }

        // Define table 'message_conversation_members' to be created.
        $table = new xmldb_table('message_conversation_members');

        // Adding fields to table 'message_conversation_members'.
        $table->add_field('id', XMLDB_TYPE_INTEGER, '10', null, XMLDB_NOTNULL, XMLDB_SEQUENCE, null);
        $table->add_field('conversationid', XMLDB_TYPE_INTEGER, '10', null, XMLDB_NOTNULL, null, null);
        $table->add_field('userid', XMLDB_TYPE_INTEGER, '10', null, XMLDB_NOTNULL, null, null);
        $table->add_field('timecreated', XMLDB_TYPE_INTEGER, '10', null, XMLDB_NOTNULL, null, null);

        // Adding keys to table 'message_conversation_members'.
        $table->add_key('primary', XMLDB_KEY_PRIMARY, array('id'));
        $table->add_key('conversationid', XMLDB_KEY_FOREIGN, array('conversationid'), 'message_conversations', array('id'));
        $table->add_key('userid', XMLDB_KEY_FOREIGN, array('userid'), 'user', array('id'));

        // Conditionally launch create table for 'message_conversation_members'.
        if (!$dbman->table_exists($table)) {
            $dbman->create_table($table);
        }

        // Define table 'message_user_actions' to be created.
        $table = new xmldb_table('message_user_actions');

        // Adding fields to table 'message_user_actions'.
        $table->add_field('id', XMLDB_TYPE_INTEGER, '10', null, XMLDB_NOTNULL, XMLDB_SEQUENCE, null);
        $table->add_field('userid', XMLDB_TYPE_INTEGER, '10', null, XMLDB_NOTNULL, null, null);
        $table->add_field('messageid', XMLDB_TYPE_INTEGER, '10', null, XMLDB_NOTNULL, null, null);
        $table->add_field('action', XMLDB_TYPE_INTEGER, '10', null, XMLDB_NOTNULL, null, null);
        $table->add_field('timecreated', XMLDB_TYPE_INTEGER, '10', null, XMLDB_NOTNULL, null, null);

        // Adding keys to table 'message_user_actions'.
        $table->add_key('primary', XMLDB_KEY_PRIMARY, array('id'));
        $table->add_key('userid', XMLDB_KEY_FOREIGN, array('userid'), 'user', array('id'));
        $table->add_key('messageid', XMLDB_KEY_FOREIGN, array('messageid'), 'messages', array('id'));

        // Conditionally launch create table for 'message_user_actions'.
        if (!$dbman->table_exists($table)) {
            $dbman->create_table($table);
        }

        // Define table 'notifications' to be created.
        $table = new xmldb_table('notifications');

        // Adding fields to table 'notifications'.
        $table->add_field('id', XMLDB_TYPE_INTEGER, '10', null, XMLDB_NOTNULL, XMLDB_SEQUENCE, null);
        $table->add_field('useridfrom', XMLDB_TYPE_INTEGER, '10', null, XMLDB_NOTNULL, null, null);
        $table->add_field('useridto', XMLDB_TYPE_INTEGER, '10', null, XMLDB_NOTNULL, null, null);
        $table->add_field('subject', XMLDB_TYPE_TEXT, null, null, null, null, null);
        $table->add_field('fullmessage', XMLDB_TYPE_TEXT, null, null, null, null, null);
        $table->add_field('fullmessageformat', XMLDB_TYPE_INTEGER, '1', null, XMLDB_NOTNULL, null, 0);
        $table->add_field('fullmessagehtml', XMLDB_TYPE_TEXT, null, null, null, null, null);
        $table->add_field('smallmessage', XMLDB_TYPE_TEXT, null, null, null, null, null);
        $table->add_field('component', XMLDB_TYPE_CHAR, '100', null, null, null, null);
        $table->add_field('eventtype', XMLDB_TYPE_CHAR, '100', null, null, null, null);
        $table->add_field('contexturl', XMLDB_TYPE_TEXT, null, null, null, null, null);
        $table->add_field('contexturlname', XMLDB_TYPE_TEXT, null, null, null, null, null);
        $table->add_field('timeread', XMLDB_TYPE_INTEGER, '10', null, false, null, null);
        $table->add_field('timecreated', XMLDB_TYPE_INTEGER, '10', null, XMLDB_NOTNULL, null, null);

        // Adding keys to table 'notifications'.
        $table->add_key('primary', XMLDB_KEY_PRIMARY, array('id'));
        $table->add_key('useridto', XMLDB_KEY_FOREIGN, array('useridto'), 'user', array('id'));

        // Conditionally launch create table for 'notifications'.
        if (!$dbman->table_exists($table)) {
            $dbman->create_table($table);
        }

        // Main savepoint reached.
        upgrade_main_savepoint(true, 2018032200.01);
    }

    if ($oldversion < 2018032200.04) {
        // Define table 'message_conversations' to be updated.
        $table = new xmldb_table('message_conversations');
        $field = new xmldb_field('convhash', XMLDB_TYPE_CHAR, '40', null, XMLDB_NOTNULL, null, null, 'id');

        // Conditionally launch add field 'convhash'.
        if (!$dbman->field_exists($table, $field)) {
            $dbman->add_field($table, $field);
        }

        // Conditionally launch add index.
        $index = new xmldb_index('convhash', XMLDB_INDEX_UNIQUE, array('convhash'));
        if (!$dbman->index_exists($table, $index)) {
            $dbman->add_index($table, $index);
        }

        // Main savepoint reached.
        upgrade_main_savepoint(true, 2018032200.04);
    }

    if ($oldversion < 2018032200.05) {
        // Drop table that is no longer needed.
        $table = new xmldb_table('message_working');
        if ($dbman->table_exists($table)) {
            $dbman->drop_table($table);
        }

        // Main savepoint reached.
        upgrade_main_savepoint(true, 2018032200.05);
    }

    if ($oldversion < 2018032200.06) {
        // Define table 'message_user_actions' to add an index to.
        $table = new xmldb_table('message_user_actions');

        // Conditionally launch add index.
        $index = new xmldb_index('userid_messageid_action', XMLDB_INDEX_UNIQUE, array('userid, messageid, action'));
        if (!$dbman->index_exists($table, $index)) {
            $dbman->add_index($table, $index);
        }

        // Main savepoint reached.
        upgrade_main_savepoint(true, 2018032200.06);
    }

    if ($oldversion < 2018032200.07) {
        // Define table 'messages' to add an index to.
        $table = new xmldb_table('messages');

        // Conditionally launch add index.
        $index = new xmldb_index('conversationid_timecreated', XMLDB_INDEX_NOTUNIQUE, array('conversationid, timecreated'));
        if (!$dbman->index_exists($table, $index)) {
            $dbman->add_index($table, $index);
        }

        // Main savepoint reached.
        upgrade_main_savepoint(true, 2018032200.07);
=======
    if ($oldversion < 2018031600.01) {

        // Update default search engine to search_simpledb if global search is disabled and there is no solr index defined.
        if (empty($CFG->enableglobalsearch) && empty(get_config('search_solr', 'indexname'))) {
            set_config('searchengine', 'simpledb');
        }
        upgrade_main_savepoint(true, 2018031600.01);
>>>>>>> add8d846
    }

    return true;
}<|MERGE_RESOLUTION|>--- conflicted
+++ resolved
@@ -2020,7 +2020,6 @@
         upgrade_main_savepoint(true, 2018022800.03);
     }
 
-<<<<<<< HEAD
     if ($oldversion < 2018032200.01) {
         // Define table 'messages' to be created.
         $table = new xmldb_table('messages');
@@ -2189,15 +2188,15 @@
 
         // Main savepoint reached.
         upgrade_main_savepoint(true, 2018032200.07);
-=======
-    if ($oldversion < 2018031600.01) {
+    }
+
+    if ($oldversion < 2018032700.00) {
 
         // Update default search engine to search_simpledb if global search is disabled and there is no solr index defined.
         if (empty($CFG->enableglobalsearch) && empty(get_config('search_solr', 'indexname'))) {
             set_config('searchengine', 'simpledb');
         }
-        upgrade_main_savepoint(true, 2018031600.01);
->>>>>>> add8d846
+        upgrade_main_savepoint(true, 2018032700.00);
     }
 
     return true;
