<?php
// This file is part of Moodle - http://moodle.org/
//
// Moodle is free software: you can redistribute it and/or modify
// it under the terms of the GNU General Public License as published by
// the Free Software Foundation, either version 3 of the License, or
// (at your option) any later version.
//
// Moodle is distributed in the hope that it will be useful,
// but WITHOUT ANY WARRANTY; without even the implied warranty of
// MERCHANTABILITY or FITNESS FOR A PARTICULAR PURPOSE.  See the
// GNU General Public License for more details.
//
// You should have received a copy of the GNU General Public License
// along with Moodle.  If not, see <http://www.gnu.org/licenses/>.

/**
 * This file keeps track of upgrades to Moodle.
 *
 * Sometimes, changes between versions involve
 * alterations to database structures and other
 * major things that may break installations.
 *
 * The upgrade function in this file will attempt
 * to perform all the necessary actions to upgrade
 * your older installation to the current version.
 *
 * If there's something it cannot do itself, it
 * will tell you what you need to do.
 *
 * The commands in here will all be database-neutral,
 * using the methods of database_manager class
 *
 * Please do not forget to use upgrade_set_timeout()
 * before any action that may take longer time to finish.
 *
 * @package   core_install
 * @category  upgrade
 * @copyright 2006 onwards Martin Dougiamas  http://dougiamas.com
 * @license   http://www.gnu.org/copyleft/gpl.html GNU GPL v3 or later
 */

defined('MOODLE_INTERNAL') || die();

/**
 * Main upgrade tasks to be executed on Moodle version bump
 *
 * This function is automatically executed after one bump in the Moodle core
 * version is detected. It's in charge of performing the required tasks
 * to raise core from the previous version to the next one.
 *
 * It's a collection of ordered blocks of code, named "upgrade steps",
 * each one performing one isolated (from the rest of steps) task. Usually
 * tasks involve creating new DB objects or performing manipulation of the
 * information for cleanup/fixup purposes.
 *
 * Each upgrade step has a fixed structure, that can be summarised as follows:
 *
 * if ($oldversion < XXXXXXXXXX.XX) {
 *     // Explanation of the update step, linking to issue in the Tracker if necessary
 *     upgrade_set_timeout(XX); // Optional for big tasks
 *     // Code to execute goes here, usually the XMLDB Editor will
 *     // help you here. See {@link http://docs.moodle.org/dev/XMLDB_editor}.
 *     upgrade_main_savepoint(true, XXXXXXXXXX.XX);
 * }
 *
 * All plugins within Moodle (modules, blocks, reports...) support the existence of
 * their own upgrade.php file, using the "Frankenstyle" component name as
 * defined at {@link http://docs.moodle.org/dev/Frankenstyle}, for example:
 *     - {@link xmldb_page_upgrade($oldversion)}. (modules don't require the plugintype ("mod_") to be used.
 *     - {@link xmldb_auth_manual_upgrade($oldversion)}.
 *     - {@link xmldb_workshopform_accumulative_upgrade($oldversion)}.
 *     - ....
 *
 * In order to keep the contents of this file reduced, it's allowed to create some helper
 * functions to be used here in the {@link upgradelib.php} file at the same directory. Note
 * that such a file must be manually included from upgrade.php, and there are some restrictions
 * about what can be used within it.
 *
 * For more information, take a look to the documentation available:
 *     - Data definition API: {@link http://docs.moodle.org/dev/Data_definition_API}
 *     - Upgrade API: {@link http://docs.moodle.org/dev/Upgrade_API}
 *
 * @param int $oldversion
 * @return bool always true
 */
function xmldb_main_upgrade($oldversion) {
    global $CFG, $USER, $DB, $OUTPUT, $SITE;

    require_once($CFG->libdir.'/db/upgradelib.php'); // Core Upgrade-related functions

    $dbman = $DB->get_manager(); // loads ddl manager and xmldb classes

    if ($oldversion < 2011120500) {
        // just in case somebody hacks upgrade scripts or env, we really can not continue
        echo("You need to upgrade to 2.2.x first!\n");
        exit(1);
        // Note this savepoint is 100% unreachable, but needed to pass the upgrade checks
        upgrade_main_savepoint(true, 2011120500);
    }

    // Moodle v2.2.0 release upgrade line
    // Put any upgrade step following this

    if ($oldversion < 2011120500.02) {

        upgrade_set_timeout(60*20); // This may take a while
        // MDL-28180. Some missing restrictions in certain backup & restore operations
        // were causing incorrect duplicates in the course_completion_aggr_methd table.
        // This upgrade step takes rid of them.
        $sql = 'SELECT course, criteriatype, MIN(id) AS minid
                  FROM {course_completion_aggr_methd}
              GROUP BY course, criteriatype
                HAVING COUNT(*) > 1';
        $duprs = $DB->get_recordset_sql($sql);
        foreach ($duprs as $duprec) {
            // We need to handle NULLs in criteriatype diferently
            if (is_null($duprec->criteriatype)) {
                $where = 'course = ? AND criteriatype IS NULL AND id > ?';
                $params = array($duprec->course, $duprec->minid);
            } else {
                $where = 'course = ? AND criteriatype = ? AND id > ?';
                $params = array($duprec->course, $duprec->criteriatype, $duprec->minid);
            }
            $DB->delete_records_select('course_completion_aggr_methd', $where, $params);
        }
        $duprs->close();

        // Main savepoint reached
        upgrade_main_savepoint(true, 2011120500.02);
    }

    if ($oldversion < 2011120500.03) {

        // Changing precision of field value on table user_preferences to (1333)
        $table = new xmldb_table('user_preferences');
        $field = new xmldb_field('value', XMLDB_TYPE_CHAR, '1333', null, XMLDB_NOTNULL, null, null, 'name');

        // Launch change of precision for field value
        $dbman->change_field_precision($table, $field);

        // Main savepoint reached
        upgrade_main_savepoint(true, 2011120500.03);
    }

    if ($oldversion < 2012020200.03) {

        // Define index rolecontext (not unique) to be added to role_assignments
        $table = new xmldb_table('role_assignments');
        $index = new xmldb_index('rolecontext', XMLDB_INDEX_NOTUNIQUE, array('roleid', 'contextid'));

        // Conditionally launch add index rolecontext
        if (!$dbman->index_exists($table, $index)) {
            $dbman->add_index($table, $index);
        }

        // Define index usercontextrole (not unique) to be added to role_assignments
        $index = new xmldb_index('usercontextrole', XMLDB_INDEX_NOTUNIQUE, array('userid', 'contextid', 'roleid'));

        // Conditionally launch add index usercontextrole
        if (!$dbman->index_exists($table, $index)) {
            $dbman->add_index($table, $index);
        }

        // Main savepoint reached
        upgrade_main_savepoint(true, 2012020200.03);
    }

    if ($oldversion < 2012020200.06) {
        // Previously we always allowed users to override their email address via the messaging system
        // We have now added a setting to allow admins to turn this this ability on and off
        // While this setting defaults to 0 (off) we're setting it to 1 (on) to maintain the behaviour for upgrading sites
        set_config('messagingallowemailoverride', 1);

        // Main savepoint reached
        upgrade_main_savepoint(true, 2012020200.06);
    }

    if ($oldversion < 2012021700.01) {
        // Changing precision of field uniquehash on table post to 255
        $table = new xmldb_table('post');
        $field = new xmldb_field('uniquehash', XMLDB_TYPE_CHAR, '255', null, XMLDB_NOTNULL, null, null, 'content');

        // Launch change of precision for field uniquehash
        $dbman->change_field_precision($table, $field);

        // Main savepoint reached
        upgrade_main_savepoint(true, 2012021700.01);
    }

    if ($oldversion < 2012021700.02) {
        // Somewhere before 1.9 summary and content column in post table were not null. In 1.9+
        // not null became false.
        $columns = $DB->get_columns('post');

        // Fix discrepancies in summary field after upgrade from 1.9
        if (array_key_exists('summary', $columns) && $columns['summary']->not_null != false) {
            $table = new xmldb_table('post');
            $summaryfield = new xmldb_field('summary', XMLDB_TYPE_TEXT, 'big', null, null, null, null, 'subject');

            if ($dbman->field_exists($table, $summaryfield)) {
                $dbman->change_field_notnull($table, $summaryfield);
            }

        }

        // Fix discrepancies in content field after upgrade from 1.9
        if (array_key_exists('content', $columns) && $columns['content']->not_null != false) {
            $table = new xmldb_table('post');
            $contentfield = new xmldb_field('content', XMLDB_TYPE_TEXT, 'big', null, null, null, null, 'summary');

            if ($dbman->field_exists($table, $contentfield)) {
                $dbman->change_field_notnull($table, $contentfield);
            }

        }

        upgrade_main_savepoint(true, 2012021700.02);
    }

    // The ability to backup user (private) files is out completely - MDL-29248
    if ($oldversion < 2012030100.01) {
        unset_config('backup_general_user_files', 'backup');
        unset_config('backup_general_user_files_locked', 'backup');
        unset_config('backup_auto_user_files', 'backup');

        upgrade_main_savepoint(true, 2012030100.01);
    }

    if ($oldversion < 2012030900.01) {
        // Migrate all numbers to signed & all texts and binaries to big size.
        // It should be safe to interrupt this and continue later.
        upgrade_mysql_fix_unsigned_and_lob_columns();

        // Main savepoint reached
        upgrade_main_savepoint(true, 2012030900.01);
    }

    if ($oldversion < 2012031500.01) {
        // Upgrade old course_allowed_modules data to be permission overrides.
        if ($CFG->restrictmodulesfor === 'all') {
            $courses = $DB->get_records_menu('course', array(), 'id', 'id, 1');
        } else if ($CFG->restrictmodulesfor === 'requested') {
            $courses = $DB->get_records_menu('course', array('restrictmodules' => 1), 'id', 'id, 1');
        } else {
            $courses = array();
        }

        if (!$dbman->table_exists('course_allowed_modules')) {
            // Upgrade must already have been run on this server. This might happen,
            // for example, during development of these changes.
            $courses = array();
        }

        $modidtoname = $DB->get_records_menu('modules', array(), 'id', 'id, name');

        $coursecount = count($courses);
        if ($coursecount) {
            $pbar = new progress_bar('allowedmods', 500, true);
            $transaction = $DB->start_delegated_transaction();
        }

        $i = 0;
        foreach ($courses as $courseid => $notused) {
            $i += 1;
            upgrade_set_timeout(60); // 1 minute per course should be fine.

            $allowedmoduleids = $DB->get_records_menu('course_allowed_modules',
            array('course' => $courseid), 'module', 'module, 1');
            if (empty($allowedmoduleids)) {
                // This seems to be the best match for backwards compatibility,
                // not necessarily with the old code in course_allowed_module function,
                // but with the code that used to be in the coures settings form.
                $allowedmoduleids = explode(',', $CFG->defaultallowedmodules);
                $allowedmoduleids = array_combine($allowedmoduleids, $allowedmoduleids);
            }

            $context = context_course::instance($courseid);

            list($roleids) = get_roles_with_cap_in_context($context, 'moodle/course:manageactivities');
            list($managerroleids) = get_roles_with_cap_in_context($context, 'moodle/site:config');
            foreach ($managerroleids as $roleid) {
                unset($roleids[$roleid]);
            }

            foreach ($modidtoname as $modid => $modname) {
                if (isset($allowedmoduleids[$modid])) {
                    // Module is allowed, no worries.
                    continue;
                }

                $capability = 'mod/' . $modname . ':addinstance';
                foreach ($roleids as $roleid) {
                    assign_capability($capability, CAP_PREVENT, $roleid, $context);
                }
            }

            $pbar->update($i, $coursecount, "Upgrading legacy course_allowed_modules data - $i/$coursecount.");
        }

        if ($coursecount) {
            $transaction->allow_commit();
        }

        upgrade_main_savepoint(true, 2012031500.01);
    }

    if ($oldversion < 2012031500.02) {

        // Define field restrictmodules to be dropped from course
        $table = new xmldb_table('course');
        $field = new xmldb_field('restrictmodules');

        // Conditionally launch drop field requested
        if ($dbman->field_exists($table, $field)) {
            $dbman->drop_field($table, $field);
        }

        upgrade_main_savepoint(true, 2012031500.02);
    }

    if ($oldversion < 2012031500.03) {

        // Define table course_allowed_modules to be dropped
        $table = new xmldb_table('course_allowed_modules');

        // Conditionally launch drop table for course_allowed_modules
        if ($dbman->table_exists($table)) {
            $dbman->drop_table($table);
        }

        upgrade_main_savepoint(true, 2012031500.03);
    }

    if ($oldversion < 2012031500.04) {
        // Clean up the old admin settings.
        unset_config('restrictmodulesfor');
        unset_config('restrictbydefault');
        unset_config('defaultallowedmodules');

        upgrade_main_savepoint(true, 2012031500.04);
    }

    if ($oldversion < 2012032300.02) {
        // Migrate the old admin debug setting.
        if ($CFG->debug == 38911) {
            set_config('debug', DEBUG_DEVELOPER);
        } else if ($CFG->debug == 6143) {
            set_config('debug', DEBUG_ALL);
        }
        upgrade_main_savepoint(true, 2012032300.02);
    }

    if ($oldversion < 2012042300.00) {
        // This change makes the course_section index unique.

        // xmldb does not allow changing index uniqueness - instead we must drop
        // index then add it again
        $table = new xmldb_table('course_sections');
        $index = new xmldb_index('course_section', XMLDB_INDEX_NOTUNIQUE, array('course', 'section'));

        // Conditionally launch drop index course_section
        if ($dbman->index_exists($table, $index)) {
            $dbman->drop_index($table, $index);
        }

        // Look for any duplicate course_sections entries. There should not be
        // any but on some busy systems we found a few, maybe due to previous
        // bugs.
        $transaction = $DB->start_delegated_transaction();
        $rs = $DB->get_recordset_sql('
                SELECT DISTINCT
                    cs.id, cs.course
                FROM
                    {course_sections} cs
                    INNER JOIN {course_sections} older
                        ON cs.course = older.course AND cs.section = older.section
                        AND older.id < cs.id');
        foreach ($rs as $rec) {
            $DB->delete_records('course_sections', array('id' => $rec->id));
            // We can't use rebuild_course_cache() here because introducing sectioncache later
            // so reset modinfo manually.
            $DB->set_field('course', 'modinfo', null, array('id' => $rec->course));
        }
        $rs->close();
        $transaction->allow_commit();

        // Define index course_section (unique) to be added to course_sections
        $index = new xmldb_index('course_section', XMLDB_INDEX_UNIQUE, array('course', 'section'));

        // Conditionally launch add index course_section
        if (!$dbman->index_exists($table, $index)) {
            $dbman->add_index($table, $index);
        }

        // Main savepoint reached
        upgrade_main_savepoint(true, 2012042300.00);
    }

    if ($oldversion < 2012042300.02) {
        require_once($CFG->dirroot.'/completion/criteria/completion_criteria.php');
        // Delete orphaned criteria which were left when modules were removed
        if ($DB->get_dbfamily() === 'mysql') {
            $sql = "DELETE cc FROM {course_completion_criteria} cc
                    LEFT JOIN {course_modules} cm ON cm.id = cc.moduleinstance
                    WHERE cm.id IS NULL AND cc.criteriatype = ".COMPLETION_CRITERIA_TYPE_ACTIVITY;
        } else {
            $sql = "DELETE FROM {course_completion_criteria}
                    WHERE NOT EXISTS (
                        SELECT 'x' FROM {course_modules}
                        WHERE {course_modules}.id = {course_completion_criteria}.moduleinstance)
                    AND {course_completion_criteria}.criteriatype = ".COMPLETION_CRITERIA_TYPE_ACTIVITY;
        }
        $DB->execute($sql);

        // Main savepoint reached
        upgrade_main_savepoint(true, 2012042300.02);
    }

    if ($oldversion < 2012050300.01) {
        // Make sure deleted users do not have picture flag.
        $DB->set_field('user', 'picture', 0, array('deleted'=>1, 'picture'=>1));
        upgrade_main_savepoint(true, 2012050300.01);
    }

    if ($oldversion < 2012050300.02) {

        // Changing precision of field picture on table user to (10)
        $table = new xmldb_table('user');
        $field = new xmldb_field('picture', XMLDB_TYPE_INTEGER, '10', null, XMLDB_NOTNULL, null, '0', 'secret');

        // Launch change of precision for field picture
        $dbman->change_field_precision($table, $field);

        // Main savepoint reached
        upgrade_main_savepoint(true, 2012050300.02);
    }

    if ($oldversion < 2012050300.03) {

        // Define field coursedisplay to be added to course
        $table = new xmldb_table('course');
        $field = new xmldb_field('coursedisplay', XMLDB_TYPE_INTEGER, '2', null, XMLDB_NOTNULL, null, '0', 'completionnotify');

        // Conditionally launch add field coursedisplay
        if (!$dbman->field_exists($table, $field)) {
            $dbman->add_field($table, $field);
        }

        // Main savepoint reached
        upgrade_main_savepoint(true, 2012050300.03);
    }

    if ($oldversion < 2012050300.04) {

        // Define table course_display to be dropped
        $table = new xmldb_table('course_display');

        // Conditionally launch drop table for course_display
        if ($dbman->table_exists($table)) {
            $dbman->drop_table($table);
        }

        // Main savepoint reached
        upgrade_main_savepoint(true, 2012050300.04);
    }

    if ($oldversion < 2012050300.05) {

        // Clean up removed admin setting.
        unset_config('navlinkcoursesections');

        upgrade_main_savepoint(true, 2012050300.05);
    }

    if ($oldversion < 2012050400.01) {

        // Define index sortorder (not unique) to be added to course
        $table = new xmldb_table('course');
        $index = new xmldb_index('sortorder', XMLDB_INDEX_NOTUNIQUE, array('sortorder'));

        // Conditionally launch add index sortorder
        if (!$dbman->index_exists($table, $index)) {
            $dbman->add_index($table, $index);
        }

        // Main savepoint reached
        upgrade_main_savepoint(true, 2012050400.01);
    }

    if ($oldversion < 2012050400.02) {

        // Clean up removed admin setting.
        unset_config('enablecourseajax');

        upgrade_main_savepoint(true, 2012050400.02);
    }

    if ($oldversion < 2012051100.01) {

        // Define field idnumber to be added to groups
        $table = new xmldb_table('groups');
        $field = new xmldb_field('idnumber', XMLDB_TYPE_CHAR, '100', null, XMLDB_NOTNULL, null, null, 'courseid');
        $index = new xmldb_index('idnumber', XMLDB_INDEX_NOTUNIQUE, array('idnumber'));

        // Conditionally launch add field idnumber
        if (!$dbman->field_exists($table, $field)) {
            $dbman->add_field($table, $field);
        }

        // Conditionally launch add index idnumber
        if (!$dbman->index_exists($table, $index)) {
            $dbman->add_index($table, $index);
        }

        // Define field idnumber to be added to groupings
        $table = new xmldb_table('groupings');
        $field = new xmldb_field('idnumber', XMLDB_TYPE_CHAR, '100', null, XMLDB_NOTNULL, null, null, 'name');
        $index = new xmldb_index('idnumber', XMLDB_INDEX_NOTUNIQUE, array('idnumber'));

        // Conditionally launch add field idnumber
        if (!$dbman->field_exists($table, $field)) {
            $dbman->add_field($table, $field);
        }

        // Conditionally launch add index idnumber
        if (!$dbman->index_exists($table, $index)) {
            $dbman->add_index($table, $index);
        }

        // Main savepoint reached
        upgrade_main_savepoint(true, 2012051100.01);
    }

    if ($oldversion < 2012051100.03) {

        // Amend course table to add sectioncache cache
        $table = new xmldb_table('course');
        $field = new xmldb_field('sectioncache', XMLDB_TYPE_TEXT, null, null, null, null, null, 'showgrades');
        if (!$dbman->field_exists($table, $field)) {
            $dbman->add_field($table, $field);
        }

        // Amend course_sections to add date, time and groupingid availability
        // conditions and a setting about whether to show them
        $table = new xmldb_table('course_sections');
        $field = new xmldb_field('availablefrom', XMLDB_TYPE_INTEGER, '10', null, XMLDB_NOTNULL, null, '0', 'visible');
        if (!$dbman->field_exists($table, $field)) {
            $dbman->add_field($table, $field);
        }
        $field = new xmldb_field('availableuntil', XMLDB_TYPE_INTEGER, '10', null, XMLDB_NOTNULL, null, '0', 'availablefrom');
        if (!$dbman->field_exists($table, $field)) {
            $dbman->add_field($table, $field);
        }
        $field = new xmldb_field('showavailability', XMLDB_TYPE_INTEGER, '1', null, XMLDB_NOTNULL, null, '0', 'availableuntil');
        // Conditionally launch add field showavailability
        if (!$dbman->field_exists($table, $field)) {
            $dbman->add_field($table, $field);
        }
        $field = new xmldb_field('groupingid', XMLDB_TYPE_INTEGER, '10', null, XMLDB_NOTNULL, null, '0', 'showavailability');
        // Conditionally launch add field groupingid
        if (!$dbman->field_exists($table, $field)) {
            $dbman->add_field($table, $field);
        }

        // Add course_sections_availability to add completion & grade availability conditions
        $table = new xmldb_table('course_sections_availability');

        $table->add_field('id', XMLDB_TYPE_INTEGER, '10', null, XMLDB_NOTNULL, XMLDB_SEQUENCE, null);
        $table->add_field('coursesectionid', XMLDB_TYPE_INTEGER, '10', null, XMLDB_NOTNULL, null, null);
        $table->add_field('sourcecmid', XMLDB_TYPE_INTEGER, '10', null, null, null, null);
        $table->add_field('requiredcompletion', XMLDB_TYPE_INTEGER, '1', null, null, null, null);
        $table->add_field('gradeitemid', XMLDB_TYPE_INTEGER, '10', null, null, null, null);
        $table->add_field('grademin', XMLDB_TYPE_NUMBER, '10, 5', null, null, null, null);
        $table->add_field('grademax', XMLDB_TYPE_NUMBER, '10, 5', null, null, null, null);

        $table->add_key('primary', XMLDB_KEY_PRIMARY, array('id'));
        $table->add_key('coursesectionid', XMLDB_KEY_FOREIGN, array('coursesectionid'), 'course_sections', array('id'));
        $table->add_key('sourcecmid', XMLDB_KEY_FOREIGN, array('sourcecmid'), 'course_modules', array('id'));
        $table->add_key('gradeitemid', XMLDB_KEY_FOREIGN, array('gradeitemid'), 'grade_items', array('id'));

        if (!$dbman->table_exists($table)) {
            $dbman->create_table($table);
        }

        // Main savepoint reached
        upgrade_main_savepoint(true, 2012051100.03);
    }

    if ($oldversion < 2012052100.00) {

        // Define field referencefileid to be added to files.
        $table = new xmldb_table('files');

        // Define field referencefileid to be added to files.
        $field = new xmldb_field('referencefileid', XMLDB_TYPE_INTEGER, '10', null, null, null, null, 'sortorder');

        // Conditionally launch add field referencefileid.
        if (!$dbman->field_exists($table, $field)) {
            $dbman->add_field($table, $field);
        }

        // Define field referencelastsync to be added to files.
        $field = new xmldb_field('referencelastsync', XMLDB_TYPE_INTEGER, '10', null, null, null, null, 'referencefileid');

        // Conditionally launch add field referencelastsync.
        if (!$dbman->field_exists($table, $field)) {
            $dbman->add_field($table, $field);
        }

        // Define field referencelifetime to be added to files.
        $field = new xmldb_field('referencelifetime', XMLDB_TYPE_INTEGER, '10', null, null, null, null, 'referencelastsync');

        // Conditionally launch add field referencelifetime.
        if (!$dbman->field_exists($table, $field)) {
            $dbman->add_field($table, $field);
        }

        $key = new xmldb_key('referencefileid', XMLDB_KEY_FOREIGN, array('referencefileid'), 'files_reference', array('id'));
        // Launch add key referencefileid
        $dbman->add_key($table, $key);

        // Define table files_reference to be created.
        $table = new xmldb_table('files_reference');

        // Adding fields to table files_reference.
        $table->add_field('id', XMLDB_TYPE_INTEGER, '10', null, XMLDB_NOTNULL, XMLDB_SEQUENCE, null);
        $table->add_field('repositoryid', XMLDB_TYPE_INTEGER, '10', null, XMLDB_NOTNULL, null, null);
        $table->add_field('lastsync', XMLDB_TYPE_INTEGER, '10', null, null, null, null);
        $table->add_field('lifetime', XMLDB_TYPE_INTEGER, '10', null, null, null, null);
        $table->add_field('reference', XMLDB_TYPE_TEXT, null, null, null, null, null);

        // Adding keys to table files_reference.
        $table->add_key('primary', XMLDB_KEY_PRIMARY, array('id'));
        $table->add_key('repositoryid', XMLDB_KEY_FOREIGN, array('repositoryid'), 'repository_instances', array('id'));

        // Conditionally launch create table for files_reference
        if (!$dbman->table_exists($table)) {
            $dbman->create_table($table);
        }

        // Main savepoint reached
        upgrade_main_savepoint(true, 2012052100.00);
    }

    if ($oldversion < 2012052500.03) { // fix invalid course_completion_records MDL-27368
        //first get all instances of duplicate records
        $sql = 'SELECT userid, course FROM {course_completions} WHERE (deleted IS NULL OR deleted <> 1) GROUP BY userid, course HAVING (count(id) > 1)';
        $duplicates = $DB->get_recordset_sql($sql, array());

        foreach ($duplicates as $duplicate) {
            $pointer = 0;
            //now get all the records for this user/course
            $sql = 'userid = ? AND course = ? AND (deleted IS NULL OR deleted <> 1)';
            $completions = $DB->get_records_select('course_completions', $sql,
                array($duplicate->userid, $duplicate->course), 'timecompleted DESC, timestarted DESC');
            $needsupdate = false;
            $origcompletion = null;
            foreach ($completions as $completion) {
                $pointer++;
                if ($pointer === 1) { //keep 1st record but delete all others.
                    $origcompletion = $completion;
                } else {
                    //we need to keep the "oldest" of all these fields as the valid completion record.
                    $fieldstocheck = array('timecompleted', 'timestarted', 'timeenrolled');
                    foreach ($fieldstocheck as $f) {
                        if ($origcompletion->$f > $completion->$f) {
                            $origcompletion->$f = $completion->$f;
                            $needsupdate = true;
                        }
                    }
                    $DB->delete_records('course_completions', array('id'=>$completion->id));
                }
            }
            if ($needsupdate) {
                $DB->update_record('course_completions', $origcompletion);
            }
        }

        // Main savepoint reached
        upgrade_main_savepoint(true, 2012052500.03);
    }

    if ($oldversion < 2012052900.00) {
        // Clean up all duplicate records in the course_completions table in preparation
        // for adding a new index there.
        upgrade_course_completion_remove_duplicates(
            'course_completions',
            array('userid', 'course'),
            array('timecompleted', 'timestarted', 'timeenrolled')
        );

        // Main savepoint reached
        upgrade_main_savepoint(true, 2012052900.00);
    }

    if ($oldversion < 2012052900.01) {
        // Add indexes to prevent new duplicates in the course_completions table.
        // Define index useridcourse (unique) to be added to course_completions
        $table = new xmldb_table('course_completions');
        $index = new xmldb_index('useridcourse', XMLDB_INDEX_UNIQUE, array('userid', 'course'));

        // Conditionally launch add index useridcourse
        if (!$dbman->index_exists($table, $index)) {
            $dbman->add_index($table, $index);
        }

        // Main savepoint reached
        upgrade_main_savepoint(true, 2012052900.01);
    }

    if ($oldversion < 2012052900.02) {
        // Clean up all duplicate records in the course_completion_crit_compl table in preparation
        // for adding a new index there.
        upgrade_course_completion_remove_duplicates(
            'course_completion_crit_compl',
            array('userid', 'course', 'criteriaid'),
            array('timecompleted')
        );

        // Main savepoint reached
        upgrade_main_savepoint(true, 2012052900.02);
    }

    if ($oldversion < 2012052900.03) {
        // Add indexes to prevent new duplicates in the course_completion_crit_compl table.
        // Define index useridcoursecriteraid (unique) to be added to course_completion_crit_compl
        $table = new xmldb_table('course_completion_crit_compl');
        $index = new xmldb_index('useridcoursecriteraid', XMLDB_INDEX_UNIQUE, array('userid', 'course', 'criteriaid'));

        // Conditionally launch add index useridcoursecriteraid
        if (!$dbman->index_exists($table, $index)) {
            $dbman->add_index($table, $index);
        }

        // Main savepoint reached
        upgrade_main_savepoint(true, 2012052900.03);
    }

    if ($oldversion < 2012052900.04) {
        // Clean up all duplicate records in the course_completion_aggr_methd table in preparation
        // for adding a new index there.
        upgrade_course_completion_remove_duplicates(
            'course_completion_aggr_methd',
            array('course', 'criteriatype')
        );

        // Main savepoint reached
        upgrade_main_savepoint(true, 2012052900.04);
    }

    if ($oldversion < 2012052900.05) {
        // Add indexes to prevent new duplicates in the course_completion_aggr_methd table.
        // Define index coursecriteratype (unique) to be added to course_completion_aggr_methd
        $table = new xmldb_table('course_completion_aggr_methd');
        $index = new xmldb_index('coursecriteriatype', XMLDB_INDEX_UNIQUE, array('course', 'criteriatype'));

        // Conditionally launch add index coursecriteratype
        if (!$dbman->index_exists($table, $index)) {
            $dbman->add_index($table, $index);
        }

        // Main savepoint reached
        upgrade_main_savepoint(true, 2012052900.05);
    }

    if ($oldversion < 2012060600.01) {
        // Add field referencehash to files_reference
        $table = new xmldb_table('files_reference');
        $field = new xmldb_field('referencehash', XMLDB_TYPE_CHAR, '40', null, XMLDB_NOTNULL, null, null, 'reference');
        if (!$dbman->field_exists($table, $field)) {
            $dbman->add_field($table, $field);
        }
        upgrade_main_savepoint(true, 2012060600.01);
    }

    if ($oldversion < 2012060600.02) {
        // Populate referencehash field with SHA1 hash of the reference - this shoudl affect only 2.3dev sites
        // that were using the feature for testing. Production sites have the table empty.
        $rs = $DB->get_recordset('files_reference', null, '', 'id, reference');
        foreach ($rs as $record) {
            $hash = sha1($record->reference);
            $DB->set_field('files_reference', 'referencehash', $hash, array('id' => $record->id));
        }
        $rs->close();

        upgrade_main_savepoint(true, 2012060600.02);
    }

    if ($oldversion < 2012060600.03) {
        // Merge duplicate records in files_reference that were created during the development
        // phase at 2.3dev sites. This is needed so we can create the unique index over
        // (repositoryid, referencehash) fields.
        $sql = "SELECT repositoryid, referencehash, MIN(id) AS minid
                  FROM {files_reference}
              GROUP BY repositoryid, referencehash
                HAVING COUNT(*) > 1";
        $duprs = $DB->get_recordset_sql($sql);
        foreach ($duprs as $duprec) {
            // get the list of all ids in {files_reference} that need to be remapped
            $dupids = $DB->get_records_select('files_reference', "repositoryid = ? AND referencehash = ? AND id > ?",
                array($duprec->repositoryid, $duprec->referencehash, $duprec->minid), '', 'id');
            $dupids = array_keys($dupids);
            // relink records in {files} that are now referring to a duplicate record
            // in {files_reference} to refer to the first one
            list($subsql, $subparams) = $DB->get_in_or_equal($dupids);
            $DB->set_field_select('files', 'referencefileid', $duprec->minid, "referencefileid $subsql", $subparams);
            // and finally remove all orphaned records from {files_reference}
            $DB->delete_records_list('files_reference', 'id', $dupids);
        }
        $duprs->close();

        upgrade_main_savepoint(true, 2012060600.03);
    }

    if ($oldversion < 2012060600.04) {
        // Add a unique index over repositoryid and referencehash fields in files_reference table
        $table = new xmldb_table('files_reference');
        $index = new xmldb_index('uq_external_file', XMLDB_INDEX_UNIQUE, array('repositoryid', 'referencehash'));

        if (!$dbman->index_exists($table, $index)) {
            $dbman->add_index($table, $index);
        }

        upgrade_main_savepoint(true, 2012060600.04);
    }

    if ($oldversion < 2012061800.01) {

        // Define field screenreader to be dropped from user
        $table = new xmldb_table('user');
        $field = new xmldb_field('ajax');

        // Conditionally launch drop field screenreader
        if ($dbman->field_exists($table, $field)) {
            $dbman->drop_field($table, $field);
        }

        // Main savepoint reached
        upgrade_main_savepoint(true, 2012061800.01);
    }

    if ($oldversion < 2012062000.00) {
        // Add field newcontextid to backup_files_template
        $table = new xmldb_table('backup_files_template');
        $field = new xmldb_field('newcontextid', XMLDB_TYPE_INTEGER, '10', null, null, null, null, 'info');

        if (!$dbman->field_exists($table, $field)) {
            $dbman->add_field($table, $field);
        }

        upgrade_main_savepoint(true, 2012062000.00);
    }

    if ($oldversion < 2012062000.01) {
        // Add field newitemid to backup_files_template
        $table = new xmldb_table('backup_files_template');
        $field = new xmldb_field('newitemid', XMLDB_TYPE_INTEGER, '10', null, null, null, null, 'newcontextid');

        if (!$dbman->field_exists($table, $field)) {
            $dbman->add_field($table, $field);
        }

        upgrade_main_savepoint(true, 2012062000.01);
    }

    // Moodle v2.3.0 release upgrade line
    // Put any upgrade step following this

    if ($oldversion < 2012062500.02) {
        // Drop some old backup tables, not used anymore

        // Define table backup_files to be dropped
        $table = new xmldb_table('backup_files');

        // Conditionally launch drop table for backup_files
        if ($dbman->table_exists($table)) {
            $dbman->drop_table($table);
        }

        // Define table backup_ids to be dropped
        $table = new xmldb_table('backup_ids');

        // Conditionally launch drop table for backup_ids
        if ($dbman->table_exists($table)) {
            $dbman->drop_table($table);
        }

        // Main savepoint reached
        upgrade_main_savepoint(true, 2012062500.02);
    }

    if ($oldversion < 2012070600.04) {
        // Define table course_modules_avail_fields to be created
        $table = new xmldb_table('course_modules_avail_fields');

        // Adding fields to table course_modules_avail_fields
        $table->add_field('id', XMLDB_TYPE_INTEGER, '10', null, XMLDB_NOTNULL, XMLDB_SEQUENCE, null);
        $table->add_field('coursemoduleid', XMLDB_TYPE_INTEGER, '10', null, XMLDB_NOTNULL, null, null);
        $table->add_field('userfield', XMLDB_TYPE_CHAR, '50', null, null, null, null);
        $table->add_field('customfieldid', XMLDB_TYPE_INTEGER, '10', null, null, null, null);
        $table->add_field('operator', XMLDB_TYPE_CHAR, '20', null, XMLDB_NOTNULL, null, null);
        $table->add_field('value', XMLDB_TYPE_CHAR, '255', null, XMLDB_NOTNULL, null, null);

        // Adding keys to table course_modules_avail_fields
        $table->add_key('primary', XMLDB_KEY_PRIMARY, array('id'));
        $table->add_key('coursemoduleid', XMLDB_KEY_FOREIGN, array('coursemoduleid'), 'course_modules', array('id'));

        // Conditionally launch create table for course_modules_avail_fields
        if (!$dbman->table_exists($table)) {
            $dbman->create_table($table);
        }

        // Main savepoint reached
        upgrade_main_savepoint(true, 2012070600.04);
    }

    if ($oldversion < 2012070600.05) {
        // Define table course_sections_avail_fields to be created
        $table = new xmldb_table('course_sections_avail_fields');

        // Adding fields to table course_sections_avail_fields
        $table->add_field('id', XMLDB_TYPE_INTEGER, '10', null, XMLDB_NOTNULL, XMLDB_SEQUENCE, null);
        $table->add_field('coursesectionid', XMLDB_TYPE_INTEGER, '10', null, XMLDB_NOTNULL, null, null);
        $table->add_field('userfield', XMLDB_TYPE_CHAR, '50', null, null, null, null);
        $table->add_field('customfieldid', XMLDB_TYPE_INTEGER, '10', null, null, null, null);
        $table->add_field('operator', XMLDB_TYPE_CHAR, '20', null, XMLDB_NOTNULL, null, null);
        $table->add_field('value', XMLDB_TYPE_CHAR, '255', null, XMLDB_NOTNULL, null, null);

        // Adding keys to table course_sections_avail_fields
        $table->add_key('primary', XMLDB_KEY_PRIMARY, array('id'));
        $table->add_key('coursesectionid', XMLDB_KEY_FOREIGN, array('coursesectionid'), 'course_sections', array('id'));

        // Conditionally launch create table for course_sections_avail_fields
        if (!$dbman->table_exists($table)) {
            $dbman->create_table($table);
        }

        // Main savepoint reached
        upgrade_main_savepoint(true, 2012070600.05);
    }

    if ($oldversion < 2012070600.06) {

        // Drop "deleted" fields
        $table = new xmldb_table('course_completions');
        $field = new xmldb_field('timenotified');
        $field = new xmldb_field('deleted');

        // Conditionally launch drop field deleted from course_completions
        if ($dbman->field_exists($table, $field)) {
            $dbman->drop_field($table, $field);
        }

        $field = new xmldb_field('timenotified');
        // Conditionally launch drop field timenotified from course_completions
        if ($dbman->field_exists($table, $field)) {
            $dbman->drop_field($table, $field);
        }

        // Main savepoint reached
        upgrade_main_savepoint(true, 2012070600.06);
    }

    if ($oldversion < 2012070600.07) {
        $table = new xmldb_table('course_completion_crit_compl');
        $field = new xmldb_field('deleted');

        // Conditionally launch drop field deleted from course_completion_crit_compl
        if ($dbman->field_exists($table, $field)) {
            $dbman->drop_field($table, $field);
        }
        // Main savepoint reached
        upgrade_main_savepoint(true, 2012070600.07);
    }

    if ($oldversion < 2012070600.08) {

        // Drop unused table "course_completion_notify"
        $table = new xmldb_table('course_completion_notify');

        // Conditionally launch drop table course_completion_notify
        if ($dbman->table_exists($table)) {
            $dbman->drop_table($table);
        }

        // Main savepoint reached
        upgrade_main_savepoint(true, 2012070600.08);
     }

    if ($oldversion < 2012070600.09) {

        // Define index path (not unique) to be added to context
        $table = new xmldb_table('context');
        $index = new xmldb_index('path', XMLDB_INDEX_NOTUNIQUE, array('path'), array('varchar_pattern_ops'));

        // Recreate index with new pattern hint
        if ($DB->get_dbfamily() === 'postgres') {
            if ($dbman->index_exists($table, $index)) {
                $dbman->drop_index($table, $index);
            }
            $dbman->add_index($table, $index);
        }

        // Main savepoint reached
        upgrade_main_savepoint(true, 2012070600.09);
    }

    if ($oldversion < 2012070600.10) {

        // Define index name (unique) to be dropped form role
        $table = new xmldb_table('role');
        $index = new xmldb_index('name', XMLDB_INDEX_UNIQUE, array('name'));

        // Conditionally launch drop index name
        if ($dbman->index_exists($table, $index)) {
            $dbman->drop_index($table, $index);
        }

        // Main savepoint reached
        upgrade_main_savepoint(true, 2012070600.10);
    }

    if ($oldversion < 2012070600.11) {

        // Define index component-itemid-userid (not unique) to be added to role_assignments
        $table = new xmldb_table('role_assignments');
        $index = new xmldb_index('component-itemid-userid', XMLDB_INDEX_NOTUNIQUE, array('component', 'itemid', 'userid'));

        // Conditionally launch add index component-itemid-userid
        if (!$dbman->index_exists($table, $index)) {
            $dbman->add_index($table, $index);
        }

        // Main savepoint reached
        upgrade_main_savepoint(true, 2012070600.11);
    }

    if ($oldversion < 2012071900.01) {
        // Cleanup after simpeltests tool
        capabilities_cleanup('tool_unittest');
        unset_all_config_for_plugin('tool_unittest');

        upgrade_main_savepoint(true, 2012071900.01);
    }

    if ($oldversion < 2012072400.00) {
        // Remove obsolete xhtml strict setting - use THEME->doctype in theme config if necessary,
        // see theme_config->doctype in lib/outputlib.php for more details.
        unset_config('xmlstrictheaders');
        upgrade_main_savepoint(true, 2012072400.00);
    }

    if ($oldversion < 2012072401.00) {

        // Saves orphaned questions from the Dark Side
        upgrade_save_orphaned_questions();

        // Main savepoint reached
        upgrade_main_savepoint(true, 2012072401.00);
    }

    if ($oldversion < 2012072600.01) {
        // Handle events with empty eventtype //MDL-32827

        $DB->set_field('event', 'eventtype', 'site', array('eventtype' => '', 'courseid' => $SITE->id));
        $DB->set_field_select('event', 'eventtype', 'due', "eventtype = '' AND courseid != 0 AND groupid = 0 AND (modulename = 'assignment' OR modulename = 'assign')");
        $DB->set_field_select('event', 'eventtype', 'course', "eventtype = '' AND courseid != 0 AND groupid = 0");
        $DB->set_field_select('event', 'eventtype', 'group', "eventtype = '' AND groupid != 0");
        $DB->set_field_select('event', 'eventtype', 'user', "eventtype = '' AND userid != 0");

        // Main savepoint reached
        upgrade_main_savepoint(true, 2012072600.01);
    }

    if ($oldversion < 2012080200.02) {
        // Drop obsolete question upgrade field that should have been added to the install.xml.
        $table = new xmldb_table('question');
        $field = new xmldb_field('oldquestiontextformat', XMLDB_TYPE_INTEGER, '2', null, XMLDB_NOTNULL, null, '0');

        if ($dbman->field_exists($table, $field)) {
            $dbman->drop_field($table, $field);
        }

        upgrade_main_savepoint(true, 2012080200.02);
    }

    if ($oldversion < 2012081400.01) {
        // Move the ability to disable blogs to its own setting MDL-25012.

        if (isset($CFG->bloglevel)) {
            // Only change settings if existing setting was set.
            if (empty($CFG->bloglevel)) {
                set_config('enableblogs', 0);
                // Now set the bloglevel to a valid setting as the disabled setting has been removed.
                // This prevents confusing results when users enable the blog system in future.
                set_config('bloglevel', BLOG_USER_LEVEL);
            } else {
                set_config('enableblogs', 1);
            }
        }

        // Main savepoint reached
        upgrade_main_savepoint(true, 2012081400.01);
    }

    if ($oldversion < 2012081600.01) {
        // Delete removed setting - Google Maps API V2 will not work in 2013.
        unset_config('googlemapkey');
        upgrade_main_savepoint(true, 2012081600.01);
    }

    if ($oldversion < 2012082300.01) {
        // Add more custom enrol fields.
        $table = new xmldb_table('enrol');
        $field = new xmldb_field('customint5', XMLDB_TYPE_INTEGER, '10', null, null, null, null, 'customint4');

        if (!$dbman->field_exists($table, $field)) {
            $dbman->add_field($table, $field);
        }

        $field = new xmldb_field('customint6', XMLDB_TYPE_INTEGER, '10', null, null, null, null, 'customint5');
        if (!$dbman->field_exists($table, $field)) {
            $dbman->add_field($table, $field);
        }

        $field = new xmldb_field('customint7', XMLDB_TYPE_INTEGER, '10', null, null, null, null, 'customint6');
        if (!$dbman->field_exists($table, $field)) {
            $dbman->add_field($table, $field);
        }

        $field = new xmldb_field('customint8', XMLDB_TYPE_INTEGER, '10', null, null, null, null, 'customint7');
        if (!$dbman->field_exists($table, $field)) {
            $dbman->add_field($table, $field);
        }

        $field = new xmldb_field('customchar3', XMLDB_TYPE_CHAR, '1333', null, null, null, null, 'customchar2');
        if (!$dbman->field_exists($table, $field)) {
            $dbman->add_field($table, $field);
        }

        $field = new xmldb_field('customtext3', XMLDB_TYPE_TEXT, null, null, null, null, null, 'customtext2');
        if (!$dbman->field_exists($table, $field)) {
            $dbman->add_field($table, $field);
        }

        $field = new xmldb_field('customtext4', XMLDB_TYPE_TEXT, null, null, null, null, null, 'customtext3');
        if (!$dbman->field_exists($table, $field)) {
            $dbman->add_field($table, $field);
        }

        // Main savepoint reached.
        upgrade_main_savepoint(true, 2012082300.01);
    }

    if ($oldversion < 2012082300.02) {
        // Define field component to be added to groups_members
        $table = new xmldb_table('groups_members');
        $field = new xmldb_field('component', XMLDB_TYPE_CHAR, '100', null, XMLDB_NOTNULL, null, null, 'timeadded');

        // Conditionally launch add field component
        if (!$dbman->field_exists($table, $field)) {
            $dbman->add_field($table, $field);
        }

        // Define field itemid to be added to groups_members
        $field = new xmldb_field('itemid', XMLDB_TYPE_INTEGER, '10', null, XMLDB_NOTNULL, null, '0', 'component');

        // Conditionally launch add field itemid
        if (!$dbman->field_exists($table, $field)) {
            $dbman->add_field($table, $field);
        }

        // Main savepoint reached
        upgrade_main_savepoint(true, 2012082300.02);
    }

    if ($oldversion < 2012090500.00) {
        $subquery = 'SELECT b.id FROM {blog_external} b where b.id = ' . $DB->sql_cast_char2int('{post}.content', true);
        $sql = 'DELETE FROM {post}
                      WHERE {post}.module = \'blog_external\'
                            AND NOT EXISTS (' . $subquery . ')
                            AND ' . $DB->sql_isnotempty('post', 'uniquehash', false, false);
        $DB->execute($sql);
        upgrade_main_savepoint(true, 2012090500.00);
    }

    if ($oldversion < 2012090700.01) {
        // Add a category field in the course_request table
        $table = new xmldb_table('course_request');
        $field = new xmldb_field('category', XMLDB_TYPE_INTEGER, '10', null, XMLDB_NOTNULL, null, 0, 'summaryformat');
        if (!$dbman->field_exists($table, $field)) {
            $dbman->add_field($table, $field);
        }

        // Main savepoint reached.
        upgrade_main_savepoint(true, 2012090700.01);
    }

    if ($oldversion < 2012091700.00) {

        // Dropping screenreader field from user.
        $table = new xmldb_table('user');
        $field = new xmldb_field('screenreader');

        if ($dbman->field_exists($table, $field)) {
            $dbman->drop_field($table, $field);
        }

        // Main savepoint reached.
        upgrade_main_savepoint(true, 2012091700.00);
    }

    if ($oldversion < 2012092100.01) {
        // Some folders still have a sortorder set, which is used for main files but is not
        // supported by the folder resource. We reset the value here.
        $sql = 'UPDATE {files} SET sortorder = ? WHERE component = ? AND filearea = ? AND sortorder <> ?';
        $DB->execute($sql, array(0, 'mod_folder', 'content', 0));

        // Main savepoint reached.
        upgrade_main_savepoint(true, 2012092100.01);
    }

    if ($oldversion < 2012092600.00) {
        // Define index idname (unique) to be added to tag
        $table = new xmldb_table('tag');
        $index = new xmldb_index('idname', XMLDB_INDEX_UNIQUE, array('id', 'name'));

        // Conditionally launch add index idname
        if (!$dbman->index_exists($table, $index)) {
            $dbman->add_index($table, $index);
        }

        // Main savepoint reached
        upgrade_main_savepoint(true, 2012092600.00);
    }

    if ($oldversion < 2012101500.01) {
        // Find all orphaned blog associations that might exist.
        $sql = "SELECT ba.id
                  FROM {blog_association} ba
             LEFT JOIN {post} p
                    ON p.id = ba.blogid
                 WHERE p.id IS NULL";
        $orphanedrecordids = $DB->get_records_sql($sql);
        // Now delete these associations.
        foreach ($orphanedrecordids as $orphanedrecord) {
            $DB->delete_records('blog_association', array('id' => $orphanedrecord->id));
        }

        upgrade_main_savepoint(true, 2012101500.01);
    }

    if ($oldversion < 2012101800.02) {
        // Renaming backups using previous file naming convention.
        upgrade_rename_old_backup_files_using_shortname();

        // Main savepoint reached.
        upgrade_main_savepoint(true, 2012101800.02);
    }

    if ($oldversion < 2012103001.00) {
        // create new event_subscriptions table
        $table = new xmldb_table('event_subscriptions');
        $table->add_field('id', XMLDB_TYPE_INTEGER, '10', null, XMLDB_NOTNULL, XMLDB_SEQUENCE, null);
        $table->add_field('url', XMLDB_TYPE_CHAR, '255', null, XMLDB_NOTNULL, null, null);
        $table->add_field('courseid', XMLDB_TYPE_INTEGER, '10', null, XMLDB_NOTNULL, null, '0');
        $table->add_field('groupid', XMLDB_TYPE_INTEGER, '10', null, XMLDB_NOTNULL, null, '0');
        $table->add_field('userid', XMLDB_TYPE_INTEGER, '10', null, XMLDB_NOTNULL, null, '0');
        $table->add_field('pollinterval', XMLDB_TYPE_INTEGER, '10', null, XMLDB_NOTNULL, null, '0');
        $table->add_field('lastupdated', XMLDB_TYPE_INTEGER, '10', null, null, null, null);
        $table->add_field('name', XMLDB_TYPE_CHAR, '255', null, XMLDB_NOTNULL, null, null);
        $table->add_key('primary', XMLDB_KEY_PRIMARY, array('id'));
        if (!$dbman->table_exists($table)) {
            $dbman->create_table($table);
        }
        // Main savepoint reached
        upgrade_main_savepoint(true, 2012103001.00);
    }

    if ($oldversion < 2012103002.00) {
        // Add subscription field to the event table
        $table = new xmldb_table('event');
        $field = new xmldb_field('subscriptionid', XMLDB_TYPE_INTEGER, '10', null, null, null, null, 'timemodified');

        // Conditionally launch add field subscriptionid
        if (!$dbman->field_exists($table, $field)) {
            $dbman->add_field($table, $field);
        }
        upgrade_main_savepoint(true, 2012103002.00);
    }

    if ($oldversion < 2012103003.00) {
        // Fix uuid field in event table to match RFC-2445 UID property
        $table = new xmldb_table('event');
        $field = new xmldb_field('uuid', XMLDB_TYPE_CHAR, '255', null, XMLDB_NOTNULL, null, null, 'visible');
        if ($dbman->field_exists($table, $field)) {
            // Changing precision of field uuid on table event to (255)
            $dbman->change_field_precision($table, $field);
        }
        // Main savepoint reached
        upgrade_main_savepoint(true, 2012103003.00);
    }

    if ($oldversion < 2012110200.00) {

        // Define table course_format_options to be created
        $table = new xmldb_table('course_format_options');

        // Adding fields to table course_format_options
        $table->add_field('id', XMLDB_TYPE_INTEGER, '10', null, XMLDB_NOTNULL, XMLDB_SEQUENCE, null);
        $table->add_field('courseid', XMLDB_TYPE_INTEGER, '10', null, XMLDB_NOTNULL, null, null);
        $table->add_field('format', XMLDB_TYPE_CHAR, '21', null, XMLDB_NOTNULL, null, null);
        $table->add_field('sectionid', XMLDB_TYPE_INTEGER, '10', null, XMLDB_NOTNULL, null, '0', 'format');
        $table->add_field('name', XMLDB_TYPE_CHAR, '100', null, XMLDB_NOTNULL, null, null);
        $table->add_field('value', XMLDB_TYPE_TEXT, null, null, null, null, null);

        // Adding keys to table course_format_options
        $table->add_key('primary', XMLDB_KEY_PRIMARY, array('id'));
        $table->add_key('courseid', XMLDB_KEY_FOREIGN, array('courseid'), 'course', array('id'));

        // Adding indexes to table course_format_options
        $table->add_index('formatoption', XMLDB_INDEX_UNIQUE, array('courseid', 'format', 'sectionid', 'name'));

        // Conditionally launch create table for course_format_options
        if (!$dbman->table_exists($table)) {
            $dbman->create_table($table);
        }

        // Changing type of field format on table course to char with length 21
        $table = new xmldb_table('course');
        $field = new xmldb_field('format', XMLDB_TYPE_CHAR, '21', null, XMLDB_NOTNULL, null, 'topics', 'summaryformat');

        // Launch change of type for field format
        $dbman->change_field_type($table, $field);

        // Main savepoint reached
        upgrade_main_savepoint(true, 2012110200.00);
    }

    if ($oldversion < 2012110201.00) {

        // Copy fields 'coursedisplay', 'numsections', 'hiddensections' from table {course}
        // to table {course_format_options} as the additional format options
        $fields = array();
        $table = new xmldb_table('course');
        foreach (array('coursedisplay', 'numsections', 'hiddensections') as $fieldname) {
            // first check that fields still exist
            $field = new xmldb_field($fieldname);
            if ($dbman->field_exists($table, $field)) {
                $fields[] = $fieldname;
            }
        }

        if (!empty($fields)) {
            $transaction = $DB->start_delegated_transaction();
            $rs = $DB->get_recordset_sql('SELECT id, format, '. join(',', $fields).'
                FROM {course}
                WHERE format <> ? AND format <> ?',
                array('scorm', 'social'));
            // (do not copy fields from scrom and social formats, we already know that they are not used)
            foreach ($rs as $rec) {
                foreach ($fields as $field) {
                    try {
                        $DB->insert_record('course_format_options',
                                array(
                                    'courseid'  => $rec->id,
                                    'format'    => $rec->format,
                                    'sectionid' => 0,
                                    'name'      => $field,
                                    'value'     => $rec->$field
                                ));
                    } catch (dml_exception $e) {
                        // index 'courseid,format,sectionid,name' violation
                        // continue; the entry in course_format_options already exists, use it
                    }
                }
            }
            $rs->close();
            $transaction->allow_commit();

            // Drop fields from table course
            foreach ($fields as $fieldname) {
                $field = new xmldb_field($fieldname);
                $dbman->drop_field($table, $field);
            }
        }

        // Main savepoint reached
        upgrade_main_savepoint(true, 2012110201.00);
    }

    if ($oldversion < 2012110700.01) {

        // Define field caller_component to be added to portfolio_log.
        $table = new xmldb_table('portfolio_log');
        $field = new xmldb_field('caller_component', XMLDB_TYPE_CHAR, '255', null, null, null, null, 'caller_file');

        // Conditionally launch add field caller_component.
        if (!$dbman->field_exists($table, $field)) {
            $dbman->add_field($table, $field);
        }

        // Main savepoint reached.
        upgrade_main_savepoint(true, 2012110700.01);
    }

    if ($oldversion < 2012111200.00) {

        // Define table temp_enroled_template to be created
        $table = new xmldb_table('temp_enroled_template');

        // Adding fields to table temp_enroled_template
        $table->add_field('id', XMLDB_TYPE_INTEGER, '10', null, XMLDB_NOTNULL, XMLDB_SEQUENCE, null);
        $table->add_field('userid', XMLDB_TYPE_INTEGER, '10', null, XMLDB_NOTNULL, null, '0');
        $table->add_field('courseid', XMLDB_TYPE_INTEGER, '10', null, XMLDB_NOTNULL, null, '0');
        $table->add_field('roleid', XMLDB_TYPE_INTEGER, '10', null, XMLDB_NOTNULL, null, null);

        // Adding keys to table temp_enroled_template
        $table->add_key('primary', XMLDB_KEY_PRIMARY, array('id'));

        // Adding indexes to table temp_enroled_template
        $table->add_index('userid', XMLDB_INDEX_NOTUNIQUE, array('userid'));
        $table->add_index('courseid', XMLDB_INDEX_NOTUNIQUE, array('courseid'));
        $table->add_index('roleid', XMLDB_INDEX_NOTUNIQUE, array('roleid'));

        // Conditionally launch create table for temp_enroled_template
        if (!$dbman->table_exists($table)) {
            $dbman->create_table($table);
        }

        // Define table temp_log_template to be created
        $table = new xmldb_table('temp_log_template');

        // Adding fields to table temp_log_template
        $table->add_field('id', XMLDB_TYPE_INTEGER, '10', null, XMLDB_NOTNULL, XMLDB_SEQUENCE, null);
        $table->add_field('userid', XMLDB_TYPE_INTEGER, '10', null, XMLDB_NOTNULL, null, '0');
        $table->add_field('course', XMLDB_TYPE_INTEGER, '10', null, XMLDB_NOTNULL, null, '0');
        $table->add_field('action', XMLDB_TYPE_CHAR, '40', null, XMLDB_NOTNULL, null, null);

        // Adding keys to table temp_log_template
        $table->add_key('primary', XMLDB_KEY_PRIMARY, array('id'));

        // Adding indexes to table temp_log_template
        $table->add_index('action', XMLDB_INDEX_NOTUNIQUE, array('action'));
        $table->add_index('course', XMLDB_INDEX_NOTUNIQUE, array('course'));
        $table->add_index('user', XMLDB_INDEX_NOTUNIQUE, array('userid'));
        $table->add_index('usercourseaction', XMLDB_INDEX_NOTUNIQUE, array('userid', 'course', 'action'));

        // Conditionally launch create table for temp_log_template
        if (!$dbman->table_exists($table)) {
            $dbman->create_table($table);
        }

        // Main savepoint reached
        upgrade_main_savepoint(true, 2012111200.00);
    }

    if ($oldversion < 2012111200.01) {
        // Force the rebuild of the cache of every courses, some cached information could contain wrong icon references.
        $DB->execute('UPDATE {course} set modinfo = ?, sectioncache = ?', array(null, null));

        // Main savepoint reached.
        upgrade_main_savepoint(true, 2012111200.01);
    }

    if ($oldversion < 2012111601.01) {
        // Clea up after old shared memory caching support.
        unset_config('cachetype');
        unset_config('rcache');
        unset_config('rcachettl');
        unset_config('intcachemax');
        unset_config('memcachedhosts');
        unset_config('memcachedpconn');

        // Main savepoint reached.
        upgrade_main_savepoint(true, 2012111601.01);
    }

    if ($oldversion < 2012112100.00) {

        // Define field eventtype to be added to event_subscriptions.
        $table = new xmldb_table('event_subscriptions');
        $field = new xmldb_field('eventtype', XMLDB_TYPE_CHAR, '20', null, XMLDB_NOTNULL, null, null, 'userid');

        // Conditionally launch add field eventtype.
        if (!$dbman->field_exists($table, $field)) {
            $dbman->add_field($table, $field);
        }

        // Main savepoint reached.
        upgrade_main_savepoint(true, 2012112100.00);
    }

    // Moodle v2.4.0 release upgrade line
    // Put any upgrade step following this

    if ($oldversion < 2012120300.01) {
        // Make sure site-course has format='site' //MDL-36840

        if ($SITE->format !== 'site') {
            $DB->set_field('course', 'format', 'site', array('id' => $SITE->id));
            $SITE->format = 'site';
        }

        // Main savepoint reached
        upgrade_main_savepoint(true, 2012120300.01);
    }

    if ($oldversion < 2012120300.04) {
        // Remove "_utf8" suffix from all langs in course table.
        $langs = $DB->get_records_sql("SELECT DISTINCT lang FROM {course} WHERE lang LIKE ?", array('%_utf8'));

        foreach ($langs as $lang=>$unused) {
            $newlang = str_replace('_utf8', '', $lang);
            $sql = "UPDATE {course} SET lang = :newlang WHERE lang = :lang";
            $DB->execute($sql, array('newlang'=>$newlang, 'lang'=>$lang));
        }

        // Main savepoint reached.
        upgrade_main_savepoint(true, 2012120300.04);
    }

    if ($oldversion < 2012123000.00) {
        // Purge removed module filters and all their settings.

        $tables = array('filter_active', 'filter_config');
        foreach ($tables as $table) {
            $DB->delete_records_select($table, "filter LIKE 'mod/%'");
            $filters = $DB->get_records_sql("SELECT DISTINCT filter FROM {{$table}} WHERE filter LIKE 'filter/%'");
            foreach ($filters as $filter) {
                $DB->set_field($table, 'filter', substr($filter->filter, 7), array('filter'=>$filter->filter));
            }
        }

        $configs = array('stringfilters', 'filterall');
        foreach ($configs as $config) {
            if ($filters = get_config(null, $config)) {
                $filters = explode(',', $filters);
                $newfilters = array();
                foreach($filters as $filter) {
                    if (strpos($filter, '/') === false) {
                        $newfilters[] = $filter;
                    } else if (strpos($filter, 'filter/') === 0) {
                        $newfilters[] = substr($filter, 7);
                    }
                }
                $filters = implode(',', $newfilters);
                set_config($config, $filters);
            }
        }

        unset($tables);
        unset($table);
        unset($configs);
        unset($newfilters);
        unset($filters);
        unset($filter);

        // Main savepoint reached.
        upgrade_main_savepoint(true, 2012123000.00);
    }

    if ($oldversion < 2013021100.01) {

        // Changing precision of field password on table user to (255).
        $table = new xmldb_table('user');
        $field = new xmldb_field('password', XMLDB_TYPE_CHAR, '255', null, XMLDB_NOTNULL, null, null, 'username');

        // Launch change of precision for field password.
        $dbman->change_field_precision($table, $field);

        // Main savepoint reached.
        upgrade_main_savepoint(true, 2013021100.01);
    }

    if ($oldversion < 2013021800.00) {
        // Add the site identifier to the cache config's file.
        $siteidentifier = $DB->get_field('config', 'value', array('name' => 'siteidentifier'));
        cache_helper::update_site_identifier($siteidentifier);

        // Main savepoint reached.
        upgrade_main_savepoint(true, 2013021800.00);
    }

    if ($oldversion < 2013021801.00) {
        // Fixing possible wrong MIME types for SMART Notebook files.
        $extensions = array('%.gallery', '%.galleryitem', '%.gallerycollection', '%.nbk', '%.notebook', '%.xbk');
        $select = $DB->sql_like('filename', '?', false);
        foreach ($extensions as $extension) {
            $DB->set_field_select(
                'files',
                'mimetype',
                'application/x-smarttech-notebook',
                $select,
                array($extension)
            );
        }
        upgrade_main_savepoint(true, 2013021801.00);
    }

    if ($oldversion < 2013021801.01) {
        // Retrieve the list of course_sections as a recordset to save memory
        $coursesections = $DB->get_recordset('course_sections', null, 'course, id', 'id, course, sequence');
        foreach ($coursesections as $coursesection) {
            // Retrieve all of the actual modules in this course and section combination to reduce DB calls
            $actualsectionmodules = $DB->get_records('course_modules',
                    array('course' => $coursesection->course, 'section' => $coursesection->id), '', 'id, section');

            // Break out the current sequence so that we can compare it
            $currentsequence = explode(',', $coursesection->sequence);
            $newsequence = array();

            // Check each of the modules in the current sequence
            foreach ($currentsequence as $module) {
                if (isset($actualsectionmodules[$module])) {
                    $newsequence[] = $module;
                    // We unset the actualsectionmodules so that we don't get duplicates and that we can add orphaned
                    // modules later
                    unset($actualsectionmodules[$module]);
                }
            }

            // Append any modules which have somehow been orphaned
            foreach ($actualsectionmodules as $module) {
                $newsequence[] = $module->id;
            }

            // Piece it all back together
            $sequence = implode(',', $newsequence);

            // Only update if there have been changes
            if ($sequence !== $coursesection->sequence) {
                $coursesection->sequence = $sequence;
                $DB->update_record('course_sections', $coursesection);

                // And clear the sectioncache and modinfo cache - they'll be regenerated on next use
                $course = new stdClass();
                $course->id = $coursesection->course;
                $course->sectioncache = null;
                $course->modinfo = null;
                $DB->update_record('course', $course);
            }
        }
        $coursesections->close();

        // Main savepoint reached.
        upgrade_main_savepoint(true, 2013021801.01);
    }

    if ($oldversion < 2013021902.00) {
        // ISO country change: Netherlands Antilles is split into BQ, CW & SX
        // http://www.iso.org/iso/iso_3166-1_newsletter_vi-8_split_of_the_dutch_antilles_final-en.pdf
        $sql = "UPDATE {user} SET country = '' WHERE country = ?";
        $DB->execute($sql, array('AN'));

        upgrade_main_savepoint(true, 2013021902.00);
    }

    if ($oldversion < 2013022600.00) {
        // Delete entries regarding invalid 'interests' option which breaks course.
        $DB->delete_records('course_sections_avail_fields', array('userfield' => 'interests'));
        $DB->delete_records('course_modules_avail_fields', array('userfield' => 'interests'));
        // Clear course cache (will be rebuilt on first visit) in case of changes to these.
        $DB->execute('UPDATE {course} set modinfo = ?, sectioncache = ?', array(null, null));

        upgrade_main_savepoint(true, 2013022600.00);
    }

    // Add index to field "timemodified" for grade_grades_history table.
    if ($oldversion < 2013030400.00) {
        $table = new xmldb_table('grade_grades_history');
        $field = new xmldb_field('timemodified');

        if ($dbman->field_exists($table, $field)) {
            $index = new xmldb_index('timemodified', XMLDB_INDEX_NOTUNIQUE, array('timemodified'));
            if (!$dbman->index_exists($table, $index)) {
                $dbman->add_index($table, $index);
            }
        }

        // Main savepoint reached.
        upgrade_main_savepoint(true, 2013030400.00);
    }

    if ($oldversion < 2013030400.02) {
        // Cleanup qformat blackboard settings.
        unset_all_config_for_plugin('qformat_blackboard');

        upgrade_main_savepoint(true, 2013030400.02);
    }

    // This is checking to see if the site has been running a specific version with a bug in it
    // because this upgrade step is slow and is only needed if the site has been running with the affected versions.
    if ($oldversion >= 2012062504.08 && $oldversion < 2012062504.13) {
        // Retrieve the list of course_sections as a recordset to save memory.
        // This is to fix a regression caused by MDL-37939.
        // In this case the upgrade step is fixing records where:
        // The data in course_sections.sequence contains the correct module id
        // The section field for on the course modules table may have been updated to point to the incorrect id.

        // This query is looking for sections where the sequence is not in sync with the course_modules table.
        // The syntax for the like query is looking for a value in a comma separated list.
        // It adds a comma to either site of the list and then searches for LIKE '%,id,%'.
        $sequenceconcat = $DB->sql_concat("','", 's.sequence', "','");
        $moduleconcat = $DB->sql_concat("'%,'", 'cm.id', "',%'");
        $sql = 'SELECT s2.id, s2.course, s2.sequence
                FROM {course_sections} s2
                JOIN(
                    SELECT DISTINCT s.id
                    FROM
                    {course_modules} cm
                    JOIN {course_sections} s
                    ON
                        cm.course = s.course
                    WHERE cm.section != s.id AND ' . $sequenceconcat . ' LIKE ' . $moduleconcat . '
                ) d
                ON s2.id = d.id';
        $coursesections = $DB->get_recordset_sql($sql);

        foreach ($coursesections as $coursesection) {
            // Retrieve all of the actual modules in this course and section combination to reduce DB calls.
            $actualsectionmodules = $DB->get_records('course_modules',
                    array('course' => $coursesection->course, 'section' => $coursesection->id), '', 'id, section');

            // Break out the current sequence so that we can compare it.
            $currentsequence = explode(',', $coursesection->sequence);
            $orphanlist = array();

            // Check each of the modules in the current sequence.
            foreach ($currentsequence as $cmid) {
                if (!empty($cmid) && !isset($actualsectionmodules[$cmid])) {
                    $orphanlist[] = $cmid;
                }
            }

            if (!empty($orphanlist)) {
                list($sql, $params) = $DB->get_in_or_equal($orphanlist, SQL_PARAMS_NAMED);
                $sql = "id $sql";

                $DB->set_field_select('course_modules', 'section', $coursesection->id, $sql, $params);

                // And clear the sectioncache and modinfo cache - they'll be regenerated on next use.
                $course = new stdClass();
                $course->id = $coursesection->course;
                $course->sectioncache = null;
                $course->modinfo = null;
                $DB->update_record('course', $course);
            }
        }
        $coursesections->close();

        // No savepoint needed for this change.
    }

    if ($oldversion < 2013032200.01) {
        // GD is now always available
        set_config('gdversion', 2);

        upgrade_main_savepoint(true, 2013032200.01);
    }

    if ($oldversion < 2013032600.03) {
        // Fixing possible wrong MIME type for MIME HTML (MHTML) files.
        $extensions = array('%.mht', '%.mhtml');
        $select = $DB->sql_like('filename', '?', false);
        foreach ($extensions as $extension) {
            $DB->set_field_select(
                'files',
                'mimetype',
                'message/rfc822',
                $select,
                array($extension)
            );
        }
        upgrade_main_savepoint(true, 2013032600.03);
    }

    if ($oldversion < 2013032600.04) {
        // MDL-31983 broke the quiz version number. Fix it.
        $DB->set_field('modules', 'version', '2013021500',
                array('name' => 'quiz', 'version' => '2013310100'));
        upgrade_main_savepoint(true, 2013032600.04);
    }

    if ($oldversion < 2013040200.00) {
        // Add openbadges tables.

        // Define table 'badge' to be created.
        $table = new xmldb_table('badge');

        // Adding fields to table 'badge'.
        $table->add_field('id', XMLDB_TYPE_INTEGER, '10', null, XMLDB_NOTNULL, XMLDB_SEQUENCE, null, null);
        $table->add_field('name', XMLDB_TYPE_CHAR, '255', null, XMLDB_NOTNULL, null, null, 'id');
        $table->add_field('description', XMLDB_TYPE_TEXT, null, null, null, null, null, 'name');
        $table->add_field('image', XMLDB_TYPE_INTEGER, '10', null, XMLDB_NOTNULL, null, null, 'description');
        $table->add_field('timecreated', XMLDB_TYPE_INTEGER, '10', null, XMLDB_NOTNULL, null, '0', 'image');
        $table->add_field('timemodified', XMLDB_TYPE_INTEGER, '10', null, XMLDB_NOTNULL, null, '0', 'timecreated');
        $table->add_field('usercreated', XMLDB_TYPE_INTEGER, '10', null, XMLDB_NOTNULL, null, null, 'timemodified');
        $table->add_field('usermodified', XMLDB_TYPE_INTEGER, '10', null, XMLDB_NOTNULL, null, null, 'usercreated');
        $table->add_field('issuername', XMLDB_TYPE_CHAR, '255', null, XMLDB_NOTNULL, null, null, 'usermodified');
        $table->add_field('issuerurl', XMLDB_TYPE_CHAR, '255', null, XMLDB_NOTNULL, null, null, 'issuername');
        $table->add_field('issuercontact', XMLDB_TYPE_CHAR, '255', null, null, null, null, 'issuerurl');
        $table->add_field('expiredate', XMLDB_TYPE_INTEGER, '10', null, null, null, null, 'issuercontact');
        $table->add_field('expireperiod', XMLDB_TYPE_INTEGER, '10', null, null, null, null, 'expiredate');
        $table->add_field('type', XMLDB_TYPE_INTEGER, '1', null, XMLDB_NOTNULL, null, '1', 'expireperiod');
        $table->add_field('courseid', XMLDB_TYPE_INTEGER, '10', null, null, null, null, 'type');
        $table->add_field('message', XMLDB_TYPE_TEXT, null, null, XMLDB_NOTNULL, null, null, 'courseid');
        $table->add_field('messagesubject', XMLDB_TYPE_TEXT, null, null, XMLDB_NOTNULL, null, null, 'message');
        $table->add_field('attachment', XMLDB_TYPE_INTEGER, '1', null, XMLDB_NOTNULL, null, '1', 'messagesubject');
        $table->add_field('notification', XMLDB_TYPE_INTEGER, '1', null, XMLDB_NOTNULL, null, '1', 'attachment');
        $table->add_field('status', XMLDB_TYPE_INTEGER, '1', null, XMLDB_NOTNULL, null, '0', 'notification');
        $table->add_field('nextcron', XMLDB_TYPE_INTEGER, '10', null, null, null, null, 'status');

        // Adding keys to table 'badge'.
        $table->add_key('primary', XMLDB_KEY_PRIMARY, array('id'));
        $table->add_key('fk_courseid', XMLDB_KEY_FOREIGN, array('courseid'), 'course', array('id'));
        $table->add_key('fk_usermodified', XMLDB_KEY_FOREIGN, array('usermodified'), 'user', array('id'));
        $table->add_key('fk_usercreated', XMLDB_KEY_FOREIGN, array('usercreated'), 'user', array('id'));

        // Adding indexes to table 'badge'.
        $table->add_index('type', XMLDB_INDEX_NOTUNIQUE, array('type'));

        // Conditionally launch create table for 'badge'.
        if (!$dbman->table_exists($table)) {
            $dbman->create_table($table);
        }

        // Define table 'badge_criteria' to be created.
        $table = new xmldb_table('badge_criteria');

        // Adding fields to table 'badge_criteria'.
        $table->add_field('id', XMLDB_TYPE_INTEGER, '10', null, XMLDB_NOTNULL, XMLDB_SEQUENCE, null, null);
        $table->add_field('badgeid', XMLDB_TYPE_INTEGER, '10', null, XMLDB_NOTNULL, null, '0', 'id');
        $table->add_field('criteriatype', XMLDB_TYPE_INTEGER, '10', null, null, null, null, 'badgeid');
        $table->add_field('method', XMLDB_TYPE_INTEGER, '1', null, XMLDB_NOTNULL, null, '1', 'criteriatype');

        // Adding keys to table 'badge_criteria'.
        $table->add_key('primary', XMLDB_KEY_PRIMARY, array('id'));
        $table->add_key('fk_badgeid', XMLDB_KEY_FOREIGN, array('badgeid'), 'badge', array('id'));

        // Adding indexes to table 'badge_criteria'.
        $table->add_index('criteriatype', XMLDB_INDEX_NOTUNIQUE, array('criteriatype'));
        $table->add_index('badgecriteriatype', XMLDB_INDEX_UNIQUE, array('badgeid', 'criteriatype'));

        // Conditionally launch create table for 'badge_criteria'.
        if (!$dbman->table_exists($table)) {
            $dbman->create_table($table);
        }

        // Define table 'badge_criteria_param' to be created.
        $table = new xmldb_table('badge_criteria_param');

        // Adding fields to table 'badge_criteria_param'.
        $table->add_field('id', XMLDB_TYPE_INTEGER, '10', null, XMLDB_NOTNULL, XMLDB_SEQUENCE, null, null);
        $table->add_field('critid', XMLDB_TYPE_INTEGER, '10', null, XMLDB_NOTNULL, null, null, 'id');
        $table->add_field('name', XMLDB_TYPE_CHAR, '255', null, XMLDB_NOTNULL, null, null, 'critid');
        $table->add_field('value', XMLDB_TYPE_CHAR, '255', null, null, null, null, 'name');

        // Adding keys to table 'badge_criteria_param'.
        $table->add_key('primary', XMLDB_KEY_PRIMARY, array('id'));
        $table->add_key('fk_critid', XMLDB_KEY_FOREIGN, array('critid'), 'badge_criteria', array('id'));

        // Conditionally launch create table for 'badge_criteria_param'.
        if (!$dbman->table_exists($table)) {
            $dbman->create_table($table);
        }

        // Define table 'badge_issued' to be created.
        $table = new xmldb_table('badge_issued');

        // Adding fields to table 'badge_issued'.
        $table->add_field('id', XMLDB_TYPE_INTEGER, '10', null, XMLDB_NOTNULL, XMLDB_SEQUENCE, null, null);
        $table->add_field('badgeid', XMLDB_TYPE_INTEGER, '10', null, XMLDB_NOTNULL, null, '0', 'id');
        $table->add_field('userid', XMLDB_TYPE_INTEGER, '10', null, XMLDB_NOTNULL, null, '0', 'badgeid');
        $table->add_field('uniquehash', XMLDB_TYPE_TEXT, null, null, XMLDB_NOTNULL, null, null, 'userid');
        $table->add_field('dateissued', XMLDB_TYPE_INTEGER, '10', null, XMLDB_NOTNULL, null, '0', 'uniquehash');
        $table->add_field('dateexpire', XMLDB_TYPE_INTEGER, '10', null, null, null, null, 'dateissued');
        $table->add_field('visible', XMLDB_TYPE_INTEGER, '1', null, XMLDB_NOTNULL, null, '0', 'dateexpire');
        $table->add_field('issuernotified', XMLDB_TYPE_INTEGER, '10', null, null, null, null, 'visible');

        // Adding keys to table 'badge_issued'.
        $table->add_key('primary', XMLDB_KEY_PRIMARY, array('id'));
        $table->add_key('fk_badgeid', XMLDB_KEY_FOREIGN, array('badgeid'), 'badge', array('id'));
        $table->add_key('fk_userid', XMLDB_KEY_FOREIGN, array('userid'), 'user', array('id'));

        $table->add_index('badgeuser', XMLDB_INDEX_UNIQUE, array('badgeid', 'userid'));

        // Conditionally launch create table for 'badge_issued'.
        if (!$dbman->table_exists($table)) {
            $dbman->create_table($table);
        }

        // Define table 'badge_criteria_met' to be created.
        $table = new xmldb_table('badge_criteria_met');

        // Adding fields to table 'badge_criteria_met'.
        $table->add_field('id', XMLDB_TYPE_INTEGER, '10', null, XMLDB_NOTNULL, XMLDB_SEQUENCE, null, null);
        $table->add_field('issuedid', XMLDB_TYPE_INTEGER, '10', null, null, null, null, 'id');
        $table->add_field('critid', XMLDB_TYPE_INTEGER, '10', null, XMLDB_NOTNULL, null, null, 'issuedid');
        $table->add_field('userid', XMLDB_TYPE_INTEGER, '10', null, XMLDB_NOTNULL, null, null, 'critid');
        $table->add_field('datemet', XMLDB_TYPE_INTEGER, '10', null, XMLDB_NOTNULL, null, null, 'userid');

        // Adding keys to table 'badge_criteria_met'
        $table->add_key('primary', XMLDB_KEY_PRIMARY, array('id'));
        $table->add_key('fk_critid', XMLDB_KEY_FOREIGN, array('critid'), 'badge_criteria', array('id'));
        $table->add_key('fk_userid', XMLDB_KEY_FOREIGN, array('userid'), 'user', array('id'));
        $table->add_key('fk_issuedid', XMLDB_KEY_FOREIGN, array('issuedid'), 'badge_issued', array('id'));

        // Conditionally launch create table for 'badge_criteria_met'.
        if (!$dbman->table_exists($table)) {
            $dbman->create_table($table);
        }

        // Define table 'badge_manual_award' to be created.
        $table = new xmldb_table('badge_manual_award');

        // Adding fields to table 'badge_manual_award'.
        $table->add_field('id', XMLDB_TYPE_INTEGER, '10', null, XMLDB_NOTNULL, XMLDB_SEQUENCE, null, null);
        $table->add_field('badgeid', XMLDB_TYPE_INTEGER, '10', null, XMLDB_NOTNULL, null, null, 'id');
        $table->add_field('recipientid', XMLDB_TYPE_INTEGER, '10', null, XMLDB_NOTNULL, null, null, 'badgeid');
        $table->add_field('issuerid', XMLDB_TYPE_INTEGER, '10', null, XMLDB_NOTNULL, null, null, 'recipientid');
        $table->add_field('issuerrole', XMLDB_TYPE_INTEGER, '10', null, XMLDB_NOTNULL, null, null, 'issuerid');
        $table->add_field('datemet', XMLDB_TYPE_INTEGER, '10', null, XMLDB_NOTNULL, null, null, 'issuerrole');

        // Adding keys to table 'badge_manual_award'.
        $table->add_key('primary', XMLDB_KEY_PRIMARY, array('id'));
        $table->add_key('fk_badgeid', XMLDB_KEY_FOREIGN, array('badgeid'), 'badge', array('id'));
        $table->add_key('fk_recipientid', XMLDB_KEY_FOREIGN, array('recipientid'), 'user', array('id'));
        $table->add_key('fk_issuerid', XMLDB_KEY_FOREIGN, array('issuerid'), 'user', array('id'));
        $table->add_key('fk_issuerrole', XMLDB_KEY_FOREIGN, array('issuerrole'), 'role', array('id'));

        // Conditionally launch create table for 'badge_manual_award'.
        if (!$dbman->table_exists($table)) {
            $dbman->create_table($table);
        }

        // Define table 'badge_backpack' to be created.
        $table = new xmldb_table('badge_backpack');

        // Adding fields to table 'badge_backpack'.
        $table->add_field('id', XMLDB_TYPE_INTEGER, '10', null, XMLDB_NOTNULL, XMLDB_SEQUENCE, null, null);
        $table->add_field('userid', XMLDB_TYPE_INTEGER, '10', null, XMLDB_NOTNULL, null, '0', 'id');
        $table->add_field('email', XMLDB_TYPE_CHAR, '100', null, XMLDB_NOTNULL, null, null, 'userid');
        $table->add_field('backpackurl', XMLDB_TYPE_CHAR, '255', null, XMLDB_NOTNULL, null, null, 'email');
        $table->add_field('backpackuid', XMLDB_TYPE_INTEGER, '10', null, XMLDB_NOTNULL, null, null, 'backpackurl');
        $table->add_field('backpackgid', XMLDB_TYPE_INTEGER, '10', null, XMLDB_NOTNULL, null, null, 'backpackuid');
        $table->add_field('autosync', XMLDB_TYPE_INTEGER, '1', null, XMLDB_NOTNULL, null, '0', 'backpackgid');
        $table->add_field('password', XMLDB_TYPE_CHAR, '50', null, null, null, null, 'autosync');

        // Adding keys to table 'badge_backpack'.
        $table->add_key('primary', XMLDB_KEY_PRIMARY, array('id'));
        $table->add_key('fk_userid', XMLDB_KEY_FOREIGN, array('userid'), 'user', array('id'));

        // Conditionally launch create table for 'badge_backpack'.
        if (!$dbman->table_exists($table)) {
            $dbman->create_table($table);
        }

        // Main savepoint reached.
        upgrade_main_savepoint(true, 2013040200.00);
    }

    if ($oldversion < 2013040201.00) {
        // Convert name field in event table to text type as RFC-2445 doesn't have any limitation on it.
        $table = new xmldb_table('event');
        $field = new xmldb_field('name', XMLDB_TYPE_TEXT, null, null, XMLDB_NOTNULL, null, null);
        if ($dbman->field_exists($table, $field)) {
            $dbman->change_field_type($table, $field);
        }
        // Main savepoint reached.
        upgrade_main_savepoint(true, 2013040201.00);
    }

    if ($oldversion < 2013040300.01) {

        // Define field completionstartonenrol to be dropped from course.
        $table = new xmldb_table('course');
        $field = new xmldb_field('completionstartonenrol');

        // Conditionally launch drop field completionstartonenrol.
        if ($dbman->field_exists($table, $field)) {
            $dbman->drop_field($table, $field);
        }

        // Main savepoint reached.
        upgrade_main_savepoint(true, 2013040300.01);
    }

    if ($oldversion < 2013041200.00) {
        // MDL-29877 Some bad restores created grade items with no category information.
        $sql = "UPDATE {grade_items}
                   SET categoryid = courseid
                 WHERE itemtype <> 'course' and itemtype <> 'category'
                       AND categoryid IS NULL";
        $DB->execute($sql);
        upgrade_main_savepoint(true, 2013041200.00);
    }

    if ($oldversion < 2013041600.00) {
        // Copy constants from /course/lib.php instead of including the whole library:
        $c = array( 'FRONTPAGENEWS'                 => 0,
                    'FRONTPAGECOURSELIST'           => 1,
                    'FRONTPAGECATEGORYNAMES'        => 2,
                    'FRONTPAGETOPICONLY'            => 3,
                    'FRONTPAGECATEGORYCOMBO'        => 4,
                    'FRONTPAGEENROLLEDCOURSELIST'   => 5,
                    'FRONTPAGEALLCOURSELIST'        => 6,
                    'FRONTPAGECOURSESEARCH'         => 7);
        // Update frontpage settings $CFG->frontpage and $CFG->frontpageloggedin. In 2.4 there was too much of hidden logic about them.
        // This script tries to make sure that with the new (more user-friendly) frontpage settings the frontpage looks as similar as possible to what it was before upgrade.
        $ncourses = $DB->count_records('course');
        foreach (array('frontpage', 'frontpageloggedin') as $configkey) {
            if ($frontpage = explode(',', $CFG->{$configkey})) {
                $newfrontpage = array();
                foreach ($frontpage as $v) {
                    switch ($v) {
                        case $c['FRONTPAGENEWS']:
                            // Not related to course listings, leave as it is.
                            $newfrontpage[] = $c['FRONTPAGENEWS'];
                            break;
                        case $c['FRONTPAGECOURSELIST']:
                            if ($configkey === 'frontpageloggedin' && empty($CFG->disablemycourses)) {
                                // In 2.4 unless prohibited in config, the "list of courses" was considered "list of enrolled courses" plus course search box.
                                $newfrontpage[] = $c['FRONTPAGEENROLLEDCOURSELIST'];
                            } else if ($ncourses <= 200) {
                                // Still list of courses was only displayed in there were less than 200 courses in system. Otherwise - search box only.
                                $newfrontpage[] = $c['FRONTPAGEALLCOURSELIST'];
                                break; // skip adding search box
                            }
                            if (!in_array($c['FRONTPAGECOURSESEARCH'], $newfrontpage)) {
                                $newfrontpage[] = $c['FRONTPAGECOURSESEARCH'];
                            }
                            break;
                        case $c['FRONTPAGECATEGORYNAMES']:
                            // In 2.4 search box was displayed automatically after categories list. In 2.5 it is displayed as a separate setting.
                            $newfrontpage[] = $c['FRONTPAGECATEGORYNAMES'];
                            if (!in_array($c['FRONTPAGECOURSESEARCH'], $newfrontpage)) {
                                $newfrontpage[] = $c['FRONTPAGECOURSESEARCH'];
                            }
                            break;
                        case $c['FRONTPAGECATEGORYCOMBO']:
                            $maxcourses = empty($CFG->numcoursesincombo) ? 500 : $CFG->numcoursesincombo;
                            // In 2.4 combo list was not displayed if there are more than $CFG->numcoursesincombo courses in the system.
                            if ($ncourses < $maxcourses) {
                                $newfrontpage[] = $c['FRONTPAGECATEGORYCOMBO'];
                            }
                            if (!in_array($c['FRONTPAGECOURSESEARCH'], $newfrontpage)) {
                                $newfrontpage[] = $c['FRONTPAGECOURSESEARCH'];
                            }
                            break;
                    }
                }
                set_config($configkey, join(',', $newfrontpage));
            }
        }
        // $CFG->numcoursesincombo no longer affects whether the combo list is displayed. Setting is deprecated.
        unset_config('numcoursesincombo');

        upgrade_main_savepoint(true, 2013041600.00);
    }

    if ($oldversion < 2013041601.00) {
        // Create a new 'badge_external' table first.
        // Define table 'badge_external' to be created.
        $table = new xmldb_table('badge_external');

        // Adding fields to table 'badge_external'.
        $table->add_field('id', XMLDB_TYPE_INTEGER, '10', null, XMLDB_NOTNULL, XMLDB_SEQUENCE, null, null);
        $table->add_field('backpackid', XMLDB_TYPE_INTEGER, '10', null, XMLDB_NOTNULL, null, null, 'id');
        $table->add_field('collectionid', XMLDB_TYPE_INTEGER, '10', null, XMLDB_NOTNULL, null, null, 'backpackid');

        // Adding keys to table 'badge_external'.
        $table->add_key('primary', XMLDB_KEY_PRIMARY, array('id'));
        $table->add_key('fk_backpackid', XMLDB_KEY_FOREIGN, array('backpackid'), 'badge_backpack', array('id'));

        // Conditionally launch create table for 'badge_external'.
        if (!$dbman->table_exists($table)) {
            $dbman->create_table($table);
        }

        // Perform user data migration.
        $usercollections = $DB->get_records('badge_backpack');
        foreach ($usercollections as $usercollection) {
            $collection = new stdClass();
            $collection->backpackid = $usercollection->id;
            $collection->collectionid = $usercollection->backpackgid;
            $DB->insert_record('badge_external', $collection);
        }

        // Finally, drop the column.
        // Define field backpackgid to be dropped from 'badge_backpack'.
        $table = new xmldb_table('badge_backpack');
        $field = new xmldb_field('backpackgid');

        // Conditionally launch drop field backpackgid.
        if ($dbman->field_exists($table, $field)) {
            $dbman->drop_field($table, $field);
        }

        // Main savepoint reached.
        upgrade_main_savepoint(true, 2013041601.00);
    }

    if ($oldversion < 2013041601.01) {
        // Changing the default of field descriptionformat on table user to 1.
        $table = new xmldb_table('user');
        $field = new xmldb_field('descriptionformat', XMLDB_TYPE_INTEGER, '2', null, XMLDB_NOTNULL, null, '1', 'description');

        // Launch change of default for field descriptionformat.
        $dbman->change_field_default($table, $field);

        // Main savepoint reached.
        upgrade_main_savepoint(true, 2013041601.01);
    }

    if ($oldversion < 2013041900.00) {
        require_once($CFG->dirroot . '/cache/locallib.php');
        // The features bin needs updating.
        cache_config_writer::update_default_config_stores();
        // Main savepoint reached.
        upgrade_main_savepoint(true, 2013041900.00);
    }

    if ($oldversion < 2013042300.00) {
        // Adding index to unreadmessageid field of message_working table (MDL-34933)
        $table = new xmldb_table('message_working');
        $index = new xmldb_index('unreadmessageid_idx', XMLDB_INDEX_NOTUNIQUE, array('unreadmessageid'));

        // Conditionally launch add index unreadmessageid
        if (!$dbman->index_exists($table, $index)) {
            $dbman->add_index($table, $index);
        }

        // Main savepoint reached.
        upgrade_main_savepoint(true, 2013042300.00);
    }

    // Moodle v2.5.0 release upgrade line.
    // Put any upgrade step following this.

    if ($oldversion < 2013051400.01) {
        // Fix incorrect cc-nc url. Unfortunately the license 'plugins' do
        // not give a mechanism to do this.

        $sql = "UPDATE {license}
                   SET source = :url, version = :newversion
                 WHERE shortname = :shortname AND version = :oldversion";

        $params = array(
            'url' => 'http://creativecommons.org/licenses/by-nc/3.0/',
            'shortname' => 'cc-nc',
            'newversion' => '2013051500',
            'oldversion' => '2010033100'
        );

        $DB->execute($sql, $params);

        // Main savepoint reached.
        upgrade_main_savepoint(true, 2013051400.01);
    }

    if ($oldversion < 2013061400.01) {
        // Clean up old tokens which haven't been deleted.
        $DB->execute("DELETE FROM {user_private_key} WHERE NOT EXISTS
                         (SELECT 'x' FROM {user} WHERE deleted = 0 AND id = userid)");

        // Main savepoint reached.
        upgrade_main_savepoint(true, 2013061400.01);
    }

    if ($oldversion < 2013061700.00) {
        // MDL-40103: Remove unused template tables from the database.
        // These are now created inline with xmldb_table.

        $tablestocleanup = array('temp_enroled_template','temp_log_template','backup_files_template','backup_ids_template');
        $dbman = $DB->get_manager();

        foreach ($tablestocleanup as $table) {
            $xmltable = new xmldb_table($table);
            if ($dbman->table_exists($xmltable)) {
                $dbman->drop_table($xmltable);
            }
        }

        // Main savepoint reached.
        upgrade_main_savepoint(true, 2013061700.00);
    }

    if ($oldversion < 2013070800.00) {

        // Remove orphan repository instances.
        if ($DB->get_dbfamily() === 'mysql') {
            $sql = "DELETE {repository_instances} FROM {repository_instances}
                    LEFT JOIN {context} ON {context}.id = {repository_instances}.contextid
                    WHERE {context}.id IS NULL";
        } else {
            $sql = "DELETE FROM {repository_instances}
                    WHERE NOT EXISTS (
                        SELECT 'x' FROM {context}
                        WHERE {context}.id = {repository_instances}.contextid)";
        }
        $DB->execute($sql);

        // Main savepoint reached.
        upgrade_main_savepoint(true, 2013070800.00);
    }

    if ($oldversion < 2013070800.01) {

        // Define field lastnamephonetic to be added to user.
        $table = new xmldb_table('user');
        $field = new xmldb_field('lastnamephonetic', XMLDB_TYPE_CHAR, '255', null, null, null, null, 'imagealt');
        $index = new xmldb_index('lastnamephonetic', XMLDB_INDEX_NOTUNIQUE, array('lastnamephonetic'));

        // Conditionally launch add field lastnamephonetic.
        if (!$dbman->field_exists($table, $field)) {
            $dbman->add_field($table, $field);
            $dbman->add_index($table, $index);
        }

        // Define field firstnamephonetic to be added to user.
        $table = new xmldb_table('user');
        $field = new xmldb_field('firstnamephonetic', XMLDB_TYPE_CHAR, '255', null, null, null, null, 'lastnamephonetic');
        $index = new xmldb_index('firstnamephonetic', XMLDB_INDEX_NOTUNIQUE, array('firstnamephonetic'));

        // Conditionally launch add field firstnamephonetic.
        if (!$dbman->field_exists($table, $field)) {
            $dbman->add_field($table, $field);
            $dbman->add_index($table, $index);
        }

        // Define field alternatename to be added to user.
        $table = new xmldb_table('user');
        $field = new xmldb_field('middlename', XMLDB_TYPE_CHAR, '255', null, null, null, null, 'firstnamephonetic');
        $index = new xmldb_index('middlename', XMLDB_INDEX_NOTUNIQUE, array('middlename'));

        // Conditionally launch add field firstnamephonetic.
        if (!$dbman->field_exists($table, $field)) {
            $dbman->add_field($table, $field);
            $dbman->add_index($table, $index);
        }

        // Define field alternatename to be added to user.
        $table = new xmldb_table('user');
        $field = new xmldb_field('alternatename', XMLDB_TYPE_CHAR, '255', null, null, null, null, 'middlename');
        $index = new xmldb_index('alternatename', XMLDB_INDEX_NOTUNIQUE, array('alternatename'));

        // Conditionally launch add field alternatename.
        if (!$dbman->field_exists($table, $field)) {
            $dbman->add_field($table, $field);
            $dbman->add_index($table, $index);
        }

        // Main savepoint reached.
        upgrade_main_savepoint(true, 2013070800.01);
    }

    if ($oldversion < 2013071500.01) {
        // The enrol_authorize plugin has been removed, if there are no records
        // and no plugin files then remove the plugin data.
        $enrolauthorize = new xmldb_table('enrol_authorize');
        $enrolauthorizerefunds = new xmldb_table('enrol_authorize_refunds');

        if (!file_exists($CFG->dirroot.'/enrol/authorize/version.php') &&
            $dbman->table_exists($enrolauthorize) &&
            $dbman->table_exists($enrolauthorizerefunds)) {

            $enrolauthorizecount = $DB->count_records('enrol_authorize');
            $enrolauthorizerefundcount = $DB->count_records('enrol_authorize_refunds');

            if (empty($enrolauthorizecount) && empty($enrolauthorizerefundcount)) {

                // Drop the database tables.
                $dbman->drop_table($enrolauthorize);
                $dbman->drop_table($enrolauthorizerefunds);

                // Drop the message provider and associated data manually.
                $DB->delete_records('message_providers', array('component' => 'enrol_authorize'));
                $DB->delete_records_select('config_plugins', "plugin = 'message' AND ".$DB->sql_like('name', '?', false), array("%_provider_enrol_authorize_%"));
                $DB->delete_records_select('user_preferences', $DB->sql_like('name', '?', false), array("message_provider_enrol_authorize_%"));

                // Remove capabilities.
                capabilities_cleanup('enrol_authorize');

                // Remove all other associated config.
                unset_all_config_for_plugin('enrol_authorize');
            }
        }
        upgrade_main_savepoint(true, 2013071500.01);
    }

    if ($oldversion < 2013071500.02) {
        // Define field attachment to be dropped from badge.
        $table = new xmldb_table('badge');
        $field = new xmldb_field('image');

        // Conditionally launch drop field eventtype.
        if ($dbman->field_exists($table, $field)) {
            $dbman->drop_field($table, $field);
        }

        upgrade_main_savepoint(true, 2013071500.02);
    }

    if ($oldversion < 2013072600.01) {
        upgrade_mssql_nvarcharmax();
        upgrade_mssql_varbinarymax();

        upgrade_main_savepoint(true, 2013072600.01);
    }

    if ($oldversion < 2013081200.00) {
        // Define field uploadfiles to be added to external_services.
        $table = new xmldb_table('external_services');
        $field = new xmldb_field('uploadfiles', XMLDB_TYPE_INTEGER, '1', null, XMLDB_NOTNULL, null, '0', 'downloadfiles');

        // Conditionally launch add field uploadfiles.
        if (!$dbman->field_exists($table, $field)) {
            $dbman->add_field($table, $field);
        }

        // Main savepoint reached.
        upgrade_main_savepoint(true, 2013081200.00);
    }

    if ($oldversion < 2013082300.01) {
        // Define the table 'backup_logs' and the field 'message' which we will be changing from a char to a text field.
        $table = new xmldb_table('backup_logs');
        $field = new xmldb_field('message', XMLDB_TYPE_TEXT, null, null, XMLDB_NOTNULL, null, null, 'loglevel');

        // Perform the change.
        $dbman->change_field_type($table, $field);

        // Main savepoint reached.
        upgrade_main_savepoint(true, 2013082300.01);
    }

    // Convert SCORM course format courses to singleactivity.
    if ($oldversion < 2013082700.00) {
        // First set relevant singleactivity settings.
        $formatoptions = new stdClass();
        $formatoptions->format = 'singleactivity';
        $formatoptions->sectionid = 0;
        $formatoptions->name = 'activitytype';
        $formatoptions->value = 'scorm';

        $courses = $DB->get_recordset('course', array('format' => 'scorm'), 'id');
        foreach ($courses as $course) {
            $formatoptions->courseid = $course->id;
            $DB->insert_record('course_format_options', $formatoptions);
        }
        $courses->close();

        // Now update course format for these courses.
        $sql = "UPDATE {course}
                   SET format = 'singleactivity', modinfo = '', sectioncache = ''
                 WHERE format = 'scorm'";
        $DB->execute($sql);
        upgrade_main_savepoint(true, 2013082700.00);
    }

    if ($oldversion < 2013090500.01) {
        // Define field calendartype to be added to course.
        $table = new xmldb_table('course');
        $field = new xmldb_field('calendartype', XMLDB_TYPE_CHAR, '30', null, XMLDB_NOTNULL, null, null);

        // Conditionally launch add field calendartype.
        if (!$dbman->field_exists($table, $field)) {
            $dbman->add_field($table, $field);
        }

        // Define field calendartype to be added to user.
        $table = new xmldb_table('user');
        $field = new xmldb_field('calendartype', XMLDB_TYPE_CHAR, '30', null, XMLDB_NOTNULL, null, 'gregorian');

        // Conditionally launch add field calendartype.
        if (!$dbman->field_exists($table, $field)) {
            $dbman->add_field($table, $field);
        }

        // Main savepoint reached.
        upgrade_main_savepoint(true, 2013090500.01);
    }

    if ($oldversion < 2013091000.02) {

        // Define field cacherev to be added to course.
        $table = new xmldb_table('course');
        $field = new xmldb_field('cacherev', XMLDB_TYPE_INTEGER, '10', null, XMLDB_NOTNULL, null, '0', 'completionnotify');

        // Conditionally launch add field cacherev.
        if (!$dbman->field_exists($table, $field)) {
            $dbman->add_field($table, $field);
        }

        // Main savepoint reached.
        upgrade_main_savepoint(true, 2013091000.02);
    }

    if ($oldversion < 2013091000.03) {

        // Define field modinfo to be dropped from course.
        $table = new xmldb_table('course');
        $field = new xmldb_field('modinfo');

        // Conditionally launch drop field modinfo.
        if ($dbman->field_exists($table, $field)) {
            $dbman->drop_field($table, $field);
        }

        // Define field sectioncache to be dropped from course.
        $field = new xmldb_field('sectioncache');

        // Conditionally launch drop field sectioncache.
        if ($dbman->field_exists($table, $field)) {
            $dbman->drop_field($table, $field);
        }

        // Main savepoint reached.
        upgrade_main_savepoint(true, 2013091000.03);
    }

    if ($oldversion < 2013091300.01) {

        $table = new xmldb_table('user');

        // Changing precision of field institution on table user to (255).
        $field = new xmldb_field('institution', XMLDB_TYPE_CHAR, '255', null, XMLDB_NOTNULL, null, null, 'phone2');

        // Launch change of precision for field institution.
        $dbman->change_field_precision($table, $field);

        // Changing precision of field department on table user to (255).
        $field = new xmldb_field('department', XMLDB_TYPE_CHAR, '255', null, XMLDB_NOTNULL, null, null, 'institution');

        // Launch change of precision for field department.
        $dbman->change_field_precision($table, $field);

        // Changing precision of field address on table user to (255).
        $field = new xmldb_field('address', XMLDB_TYPE_CHAR, '255', null, XMLDB_NOTNULL, null, null, 'department');

        // Launch change of precision for field address.
        $dbman->change_field_precision($table, $field);

        // Main savepoint reached.
        upgrade_main_savepoint(true, 2013091300.01);
    }

    if ($oldversion < 2013092000.01) {

        // Define table question_statistics to be created.
        $table = new xmldb_table('question_statistics');

        // Adding fields to table question_statistics.
        $table->add_field('id', XMLDB_TYPE_INTEGER, '10', null, XMLDB_NOTNULL, XMLDB_SEQUENCE, null);
        $table->add_field('hashcode', XMLDB_TYPE_CHAR, '40', null, XMLDB_NOTNULL, null, null);
        $table->add_field('timemodified', XMLDB_TYPE_INTEGER, '10', null, XMLDB_NOTNULL, null, null);
        $table->add_field('questionid', XMLDB_TYPE_INTEGER, '10', null, XMLDB_NOTNULL, null, null);
        $table->add_field('slot', XMLDB_TYPE_INTEGER, '10', null, null, null, null);
        $table->add_field('subquestion', XMLDB_TYPE_INTEGER, '4', null, XMLDB_NOTNULL, null, null);
        $table->add_field('s', XMLDB_TYPE_INTEGER, '10', null, XMLDB_NOTNULL, null, '0');
        $table->add_field('effectiveweight', XMLDB_TYPE_NUMBER, '15, 5', null, null, null, null);
        $table->add_field('negcovar', XMLDB_TYPE_INTEGER, '2', null, XMLDB_NOTNULL, null, '0');
        $table->add_field('discriminationindex', XMLDB_TYPE_NUMBER, '15, 5', null, null, null, null);
        $table->add_field('discriminativeefficiency', XMLDB_TYPE_NUMBER, '15, 5', null, null, null, null);
        $table->add_field('sd', XMLDB_TYPE_NUMBER, '15, 10', null, null, null, null);
        $table->add_field('facility', XMLDB_TYPE_NUMBER, '15, 10', null, null, null, null);
        $table->add_field('subquestions', XMLDB_TYPE_TEXT, null, null, null, null, null);
        $table->add_field('maxmark', XMLDB_TYPE_NUMBER, '12, 7', null, null, null, null);
        $table->add_field('positions', XMLDB_TYPE_TEXT, null, null, null, null, null);
        $table->add_field('randomguessscore', XMLDB_TYPE_NUMBER, '12, 7', null, null, null, null);

        // Adding keys to table question_statistics.
        $table->add_key('primary', XMLDB_KEY_PRIMARY, array('id'));

        // Conditionally launch create table for question_statistics.
        if (!$dbman->table_exists($table)) {
            $dbman->create_table($table);
        }

        // Define table question_response_analysis to be created.
        $table = new xmldb_table('question_response_analysis');

        // Adding fields to table question_response_analysis.
        $table->add_field('id', XMLDB_TYPE_INTEGER, '10', null, XMLDB_NOTNULL, XMLDB_SEQUENCE, null);
        $table->add_field('hashcode', XMLDB_TYPE_CHAR, '40', null, XMLDB_NOTNULL, null, null);
        $table->add_field('timemodified', XMLDB_TYPE_INTEGER, '10', null, XMLDB_NOTNULL, null, null);
        $table->add_field('questionid', XMLDB_TYPE_INTEGER, '10', null, XMLDB_NOTNULL, null, null);
        $table->add_field('subqid', XMLDB_TYPE_CHAR, '100', null, XMLDB_NOTNULL, null, null);
        $table->add_field('aid', XMLDB_TYPE_CHAR, '100', null, null, null, null);
        $table->add_field('response', XMLDB_TYPE_TEXT, null, null, null, null, null);
        $table->add_field('rcount', XMLDB_TYPE_INTEGER, '10', null, null, null, null);
        $table->add_field('credit', XMLDB_TYPE_NUMBER, '15, 5', null, XMLDB_NOTNULL, null, null);

        // Adding keys to table question_response_analysis.
        $table->add_key('primary', XMLDB_KEY_PRIMARY, array('id'));

        // Conditionally launch create table for question_response_analysis.
        if (!$dbman->table_exists($table)) {
            $dbman->create_table($table);
        }

        // Main savepoint reached.
        upgrade_main_savepoint(true, 2013092000.01);
    }

    if ($oldversion < 2013092001.01) {
        // Force uninstall of deleted tool.
        if (!file_exists("$CFG->dirroot/$CFG->admin/tool/bloglevelupgrade")) {
            // Remove capabilities.
            capabilities_cleanup('tool_bloglevelupgrade');
            // Remove all other associated config.
            unset_all_config_for_plugin('tool_bloglevelupgrade');
        }
        upgrade_main_savepoint(true, 2013092001.01);
    }

    if ($oldversion < 2013092001.02) {
        // Define field version to be dropped from modules.
        $table = new xmldb_table('modules');
        $field = new xmldb_field('version');

        // Conditionally launch drop field version.
        if ($dbman->field_exists($table, $field)) {
            // Migrate all plugin version info to config_plugins table.
            $modules = $DB->get_records('modules');
            foreach ($modules as $module) {
                set_config('version', $module->version, 'mod_'.$module->name);
            }
            unset($modules);

            $dbman->drop_field($table, $field);
        }

        // Define field version to be dropped from block.
        $table = new xmldb_table('block');
        $field = new xmldb_field('version');

        // Conditionally launch drop field version.
        if ($dbman->field_exists($table, $field)) {
            $blocks = $DB->get_records('block');
            foreach ($blocks as $block) {
                set_config('version', $block->version, 'block_'.$block->name);
            }
            unset($blocks);

            $dbman->drop_field($table, $field);
        }

        // Main savepoint reached.
        upgrade_main_savepoint(true, 2013092001.02);
    }

    if ($oldversion < 2013092700.01) {

        $table = new xmldb_table('files');

        // Define field referencelastsync to be dropped from files.
        $field = new xmldb_field('referencelastsync');

        // Conditionally launch drop field referencelastsync.
        if ($dbman->field_exists($table, $field)) {
            $dbman->drop_field($table, $field);
        }

        // Define field referencelifetime to be dropped from files.
        $field = new xmldb_field('referencelifetime');

        // Conditionally launch drop field referencelifetime.
        if ($dbman->field_exists($table, $field)) {
            $dbman->drop_field($table, $field);
        }

        // Main savepoint reached.
        upgrade_main_savepoint(true, 2013092700.01);
    }

<<<<<<< HEAD
    if ($oldversion < 2013100400.01) {
        // Add user_devices core table.

        // Define field id to be added to user_devices.
        $table = new xmldb_table('user_devices');

        $table->add_field('id', XMLDB_TYPE_INTEGER, '10', null, XMLDB_NOTNULL, XMLDB_SEQUENCE, null, null);
        $table->add_field('userid', XMLDB_TYPE_INTEGER, '10', null, XMLDB_NOTNULL, null, '0', 'id');
        $table->add_field('appid', XMLDB_TYPE_CHAR, '128', null, XMLDB_NOTNULL, null, null, 'userid');
        $table->add_field('name', XMLDB_TYPE_CHAR, '32', null, XMLDB_NOTNULL, null, null, 'appid');
        $table->add_field('model', XMLDB_TYPE_CHAR, '32', null, XMLDB_NOTNULL, null, null, 'name');
        $table->add_field('platform', XMLDB_TYPE_CHAR, '32', null, XMLDB_NOTNULL, null, null, 'model');
        $table->add_field('version', XMLDB_TYPE_CHAR, '32', null, XMLDB_NOTNULL, null, null, 'platform');
        $table->add_field('pushid', XMLDB_TYPE_CHAR, '255', null, XMLDB_NOTNULL, null, null, 'version');
        $table->add_field('uuid', XMLDB_TYPE_CHAR, '255', null, XMLDB_NOTNULL, null, null, 'pushid');
        $table->add_field('timecreated', XMLDB_TYPE_INTEGER, '10', null, XMLDB_NOTNULL, null, null, 'uuid');
        $table->add_field('timemodified', XMLDB_TYPE_INTEGER, '10', null, XMLDB_NOTNULL, null, null, 'timecreated');

        $table->add_key('primary', XMLDB_KEY_PRIMARY, array('id'));
        $table->add_key('pushid-userid', XMLDB_KEY_UNIQUE, array('pushid', 'userid'));
        $table->add_key('pushid-platform', XMLDB_KEY_UNIQUE, array('pushid', 'platform'));
        $table->add_key('userid', XMLDB_KEY_FOREIGN, array('userid'), 'user', array('id'));

        if (!$dbman->table_exists($table)) {
            $dbman->create_table($table);
        }

        // Main savepoint reached.
        upgrade_main_savepoint(true, 2013100400.01);
    }

    if ($oldversion < 2013100800.00) {

        // Define field maxfraction to be added to question_attempts.
        $table = new xmldb_table('question_attempts');
        $field = new xmldb_field('maxfraction', XMLDB_TYPE_NUMBER, '12, 7', null, XMLDB_NOTNULL, null, '1', 'minfraction');

        // Conditionally launch add field maxfraction.
        if (!$dbman->field_exists($table, $field)) {
            $dbman->add_field($table, $field);
        }

        // Main savepoint reached.
        upgrade_main_savepoint(true, 2013100800.00);
    }

    if ($oldversion < 2013100800.01) {
        // Create a new 'user_password_resets' table.
        $table = new xmldb_table('user_password_resets');
        $table->add_field('id', XMLDB_TYPE_INTEGER, '10', null, XMLDB_NOTNULL, XMLDB_SEQUENCE, null, null);
        $table->add_field('userid', XMLDB_TYPE_INTEGER, '10', null, XMLDB_NOTNULL, null, null, null);
        $table->add_field('timerequested', XMLDB_TYPE_INTEGER, '10', null, XMLDB_NOTNULL, null, null, null);
        $table->add_field('timererequested', XMLDB_TYPE_INTEGER, '10', null, XMLDB_NOTNULL, null, 0, null);
        $table->add_field('token', XMLDB_TYPE_CHAR, '32', null, XMLDB_NOTNULL, null, null, null);

        // Adding keys to table.
        $table->add_key('primary', XMLDB_KEY_PRIMARY, array('id'));
        $table->add_key('fk_userid', XMLDB_KEY_FOREIGN, array('userid'), 'user', array('id'));

        // Conditionally launch create table.
        if (!$dbman->table_exists($table)) {
            $dbman->create_table($table);
        }
        upgrade_main_savepoint(true, 2013100800.01);
    }

    if ($oldversion < 2013100800.02) {
        $sql = "INSERT INTO {user_preferences}(userid, name, value)
                SELECT id, 'htmleditor', 'textarea' FROM {user} u where u.htmleditor = 0";
        $DB->execute($sql);

        // Define field htmleditor to be dropped from user
        $table = new xmldb_table('user');
        $field = new xmldb_field('htmleditor');

        // Conditionally launch drop field requested
=======
    if ($oldversion < 2013100400.02) {

        // Define field lifetime to be dropped from files_reference.
        $table = new xmldb_table('files_reference');
        $field = new xmldb_field('lifetime');

        // Conditionally launch drop field lifetime.
>>>>>>> 5e5923ea
        if ($dbman->field_exists($table, $field)) {
            $dbman->drop_field($table, $field);
        }

        // Main savepoint reached.
<<<<<<< HEAD
        upgrade_main_savepoint(true, 2013100800.02);
=======
        upgrade_main_savepoint(true, 2013100400.02);
>>>>>>> 5e5923ea
    }

    return true;
}<|MERGE_RESOLUTION|>--- conflicted
+++ resolved
@@ -2576,7 +2576,6 @@
         upgrade_main_savepoint(true, 2013092700.01);
     }
 
-<<<<<<< HEAD
     if ($oldversion < 2013100400.01) {
         // Add user_devices core table.
 
@@ -2653,25 +2652,26 @@
         $field = new xmldb_field('htmleditor');
 
         // Conditionally launch drop field requested
-=======
-    if ($oldversion < 2013100400.02) {
+        if ($dbman->field_exists($table, $field)) {
+            $dbman->drop_field($table, $field);
+        }
+        // Main savepoint reached.
+        upgrade_main_savepoint(true, 2013100800.02);
+    }
+
+    if ($oldversion < 2013100900.00) {
 
         // Define field lifetime to be dropped from files_reference.
         $table = new xmldb_table('files_reference');
         $field = new xmldb_field('lifetime');
 
         // Conditionally launch drop field lifetime.
->>>>>>> 5e5923ea
         if ($dbman->field_exists($table, $field)) {
             $dbman->drop_field($table, $field);
         }
 
         // Main savepoint reached.
-<<<<<<< HEAD
-        upgrade_main_savepoint(true, 2013100800.02);
-=======
-        upgrade_main_savepoint(true, 2013100400.02);
->>>>>>> 5e5923ea
+        upgrade_main_savepoint(true, 2013100900.00);
     }
 
     return true;
