--- conflicted
+++ resolved
@@ -1004,11 +1004,8 @@
             'core_message_search_contacts',
             'core_message_get_blocked_users',
             'gradereport_user_get_grades_table',
-<<<<<<< HEAD
-            'core_group_get_course_user_groups'
-=======
-            'core_user_remove_user_device'
->>>>>>> f494a811
+            'core_group_get_course_user_groups',
+            'core_user_remove_user_device',
             ),
         'enabled' => 0,
         'restrictedusers' => 0,
