--- conflicted
+++ resolved
@@ -29,12 +29,8 @@
 $string['bettercli'] = 'Evaluating models and generating predictions may involve heavy processing. It is recommended to run these actions from the command line.';
 $string['cantguessstartdate'] = 'Can\'t guess the start date';
 $string['cantguessenddate'] = 'Can\'t guess the end date';
-<<<<<<< HEAD
-$string['clienablemodel'] = 'You can enable the model by selecting a time splitting method by its id. Note that you can also enable it later using the web interface (\'none\' to exit)';
+$string['clienablemodel'] = 'You can enable the model by selecting a time-splitting method by its ID. Note that you can also enable it later using the web interface (\'none\' to exit).';
 $string['clievaluationandpredictions'] = 'A cron task iterates through enabled models and gets predictions. Models evaluation via command line is disabled. You can allow these processes to be executed manually via web interface by enabling <a href="{$a}">\'onlycli\' analytics setting</a>';
-=======
-$string['clienablemodel'] = 'You can enable the model by selecting a time-splitting method by its ID. Note that you can also enable it later using the web interface (\'none\' to exit).';
->>>>>>> 6806a373
 $string['editmodel'] = 'Edit "{$a}" model';
 $string['edittrainedwarning'] = 'This model has already been trained. Note that changing its indicators or its time-splitting method will delete its previous predictions and start generating new predictions.';
 $string['enabled'] = 'Enabled';
@@ -42,16 +38,10 @@
 $string['errornoenabledandtrainedmodels'] = 'There are no enabled and trained models to predict.';
 $string['errornoenabledmodels'] = 'There are no enabled models to train.';
 $string['errornoexport'] = 'Only trained models can be exported';
-<<<<<<< HEAD
-$string['errornostaticedit'] = 'Models based on assumptions can not be edited';
-$string['errornostaticevaluated'] = 'Models based on assumptions can not be evaluated, they are always 100% correct according to how they were defined';
-$string['errornostaticlog'] = 'Models based on assumptions can not be evaluated, there is no preformance log';
-$string['erroronlycli'] = 'Execution only allowed via command line';
-=======
 $string['errornostaticedit'] = 'Models based on assumptions cannot be edited.';
 $string['errornostaticevaluated'] = 'Models based on assumptions cannot be evaluated. They are always 100% correct according to how they were defined.';
 $string['errornostaticlog'] = 'Models based on assumptions cannot be evaluated because there is no performance log.';
->>>>>>> 6806a373
+$string['erroronlycli'] = 'Execution only allowed via command line';
 $string['errortrainingdataexport'] = 'The model training data could not be exported';
 $string['evaluate'] = 'Evaluate';
 $string['evaluatemodel'] = 'Evaluate model';
